--- conflicted
+++ resolved
@@ -1,13 +1,8 @@
 ### Tests without visualisation
 
 SET(GEO3D_TESTS_SRC
-<<<<<<< HEAD
 	testArithDSS3d
 	)
-=======
-#  testArithDSS3d
-  )
->>>>>>> e1edf0e3
 
 FOREACH(FILE ${GEO3D_TESTS_SRC})
   add_executable(${FILE} ${FILE})
