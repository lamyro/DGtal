--- conflicted
+++ resolved
@@ -1,34 +1,23 @@
-<<<<<<< HEAD
-=== DGtal 0.6.devel ===
-
-* package Arithmetic
-
-	- new class for representing lattice polytopes in 2D (with cut
-	operations)
-	- bugfix in LighterSternBrocot::Fraction
-	- documentation update.
-
-* package Geometry
-
-	- new primitives for digital plane recognition. Naive planes, and
-	more generally planes with arbitrary axis-width can be detected
-	and recognized incrementally. Based on a COBA algorithm
-	implementation, which uses 2D lattice polytopes.
-	- documentation update.
-
-=======
 === DGtal 0.6 ===
  
+ *Arithmetic Package*
+    - new class for representing lattice polytopes in 2D (with cut
+      operations)
+    - bugfix in LighterSternBrocot::Fraction
+
  *Image Package* 
     - Update on image writers (no colormap required for scalar only writers).
       Documentation updated.
 
  *Geometry Package*
+    - new primitives for digital plane recognition. Naive planes, and
+      more generally planes with arbitrary axis-width can be detected
+      and recognized incrementally. Based on a COBA algorithm
+      implementation, which uses 2D lattice polytopes.
     - Fréchet segment computer added to compute bounded simplifications of
       digital curves for instance.
 
-	
->>>>>>> 6a45c5d0
+
 === DGtal 0.5.1 ===
 Posted on June, 6th, 2012 by David Coeurjolly
 
