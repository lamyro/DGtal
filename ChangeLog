--- conflicted
+++ resolved
@@ -4,15 +4,12 @@
 *General*
 	- the "boost option library"  dependency was removed.
 
-<<<<<<< HEAD
 * Package IO
 	- New GenericReader and Generic Writer for both 2D, 3D and ND images.
-	
-=======
+
 *Shape Package*
 	- The class MeshFromPoints was transformed into Mesh (more from shapes/fromPoints to shapes/ directory).
 	- Iterator in mesh points and mesh face.
->>>>>>> 9ed09dbc
 
 
 === DGtal 0.6 ===
