--- conflicted
+++ resolved
@@ -74,7 +74,6 @@
 
   myF = it;
   myL = it;
-<<<<<<< HEAD
 
   XYIteratorAdapter XYit(it); 
   myXYalgo.init(XYit);
@@ -83,15 +82,6 @@
   YZIteratorAdapter YZit(it); 
   myYZalgo.init(YZit);
 
-=======
-
-  XYIteratorAdapter<TIterator> XYit(it); 
-  myXYalgo.init(XYit);
-  XZIteratorAdapter<TIterator> XZit(it); 
-  myXZalgo.init(XZit);
-  YZIteratorAdapter<TIterator> YZit(it); 
-  myYZalgo.init(YZit);
->>>>>>> e1edf0e3
 }
 
 /**
@@ -102,15 +92,10 @@
 template <typename TIterator, typename TInteger, int connectivity>
 inline
 DGtal::ArithmeticalDSS3d<TIterator,TInteger,connectivity>::ArithmeticalDSS3d ( 
-<<<<<<< HEAD
   const ArithmeticalDSS3d<TIterator,TInteger,connectivity> & other ) : 
     myXYalgo(other.myXYalgo), myXZalgo(other.myXZalgo), myYZalgo(other.myYZalgo),
     myF(other.myF), myL(other.myL) {}
-=======
-      const ArithmeticalDSS3d<TIterator,TInteger,connectivity> & other ) : 
-          myXYalgo(other.myXYalgo), myXZalgo(other.myXZalgo), myYZalgo(other.myYZalgo),
-          myF(other.myF), myL(other.myL) {}
->>>>>>> e1edf0e3
+
 
 /**
  * Assignment.
@@ -122,11 +107,9 @@
 inline
 DGtal::ArithmeticalDSS3d<TIterator,TInteger,connectivity> &
 DGtal::ArithmeticalDSS3d<TIterator,TInteger,connectivity>::operator= ( 
-<<<<<<< HEAD
-    const ArithmeticalDSS3d<TIterator,TInteger,connectivity> & other ) {
-=======
-      const ArithmeticalDSS3d<TIterator,TInteger,connectivity> & other ) {
->>>>>>> e1edf0e3
+    const ArithmeticalDSS3d<TIterator,TInteger,connectivity> & other ) 
+{
+
   myXYalgo = other.myXYalgo;
   myXZalgo = other.myXZalgo; 
   myYZalgo = other.myYZalgo;
@@ -148,16 +131,11 @@
 inline
 bool
 DGtal::ArithmeticalDSS3d<TIterator,TInteger,connectivity>::operator==( 
-  const ArithmeticalDSS3d<TIterator,TInteger,connectivity>& other ) const {
-<<<<<<< HEAD
+  const ArithmeticalDSS3d<TIterator,TInteger,connectivity>& other ) const 
+{
   return (  (	myXYalgo == other.myXYalgo ) &&
             (	myXZalgo == other.myXZalgo ) &&
             (	myYZalgo == other.myYZalgo ) &&
-=======
-  return (  (  myXYalgo == other.myXYalgo ) &&
-            (  myXZalgo == other.myXZalgo ) &&
-            (  myYZalgo == other.myYZalgo ) &&
->>>>>>> e1edf0e3
             (*myF == *other.myF) &&  
             (*myL == *other.myL) );
 }
@@ -172,7 +150,8 @@
 inline
 bool
 DGtal::ArithmeticalDSS3d<TIterator,TInteger,connectivity>::operator!=( 
-        const ArithmeticalDSS3d<TIterator,TInteger,connectivity> & other ) const {
+        const ArithmeticalDSS3d<TIterator,TInteger,connectivity> & other ) const 
+{
   return (!(*this == other));
 }
 
@@ -196,31 +175,19 @@
 {
 
 //projection on xy-plane
-<<<<<<< HEAD
   XYIteratorAdapter XYit(it); 
-=======
-  XYIteratorAdapter<TIterator> XYit(it); 
->>>>>>> e1edf0e3
   bool XYflag = true;
   if (myXYalgo.getFrontPoint() != *XYit) {
     XYflag = myXYalgo.isExtendable(XYit);
   }
 //projection on xz-plane
-<<<<<<< HEAD
   XZIteratorAdapter XZit(it); 
-=======
-  XZIteratorAdapter<TIterator> XZit(it); 
->>>>>>> e1edf0e3
   bool XZflag = true;
   if (myXZalgo.getFrontPoint() != *XZit) {
     XZflag = myXZalgo.isExtendable(XZit);
   }
 //projection on yz-plane
-<<<<<<< HEAD
   YZIteratorAdapter YZit(it); 
-=======
-  YZIteratorAdapter<TIterator> YZit(it); 
->>>>>>> e1edf0e3
   bool YZflag = true;
   if (myYZalgo.getFrontPoint() != *YZit) {
     YZflag = myYZalgo.isExtendable(YZit);
@@ -249,13 +216,8 @@
 DGtal::ArithmeticalDSS3d<TIterator,TInteger,connectivity>::isValid() const
 {
   return ( (myXYalgo.isValid())&&
-<<<<<<< HEAD
-              (myXZalgo.isValid())&&
-              (myYZalgo.isValid()) );
-=======
            (myXZalgo.isValid())&&
-            (myYZalgo.isValid()) );
->>>>>>> e1edf0e3
+           (myYZalgo.isValid()) );
 }
 
 
@@ -271,15 +233,9 @@
 inline
 void
 DGtal::ArithmeticalDSS3d<TIterator,TInteger,connectivity>
-<<<<<<< HEAD
         ::getParameters(Point3d& direction,
                                   PointD3d& intercept,
                                   PointD3d& thickness) const
-=======
-     ::getParameters(DGtal::PointVector<3,TInteger>& direction,
-                     DGtal::PointVector<3,double>& intercept,
-                     DGtal::PointVector<3,double>& thickness) const
->>>>>>> e1edf0e3
 {
 
   //let us take the pair of projection planes for which
@@ -292,11 +248,7 @@
     Integer a2 = myXZalgo.getB();
     Integer c1 = myXZalgo.getA();
 
-<<<<<<< HEAD
     direction = Point3d(a1*a2,a2*b1,a1*c1);	
-=======
-    direction = Point3d(a1*a2,a2*b1,a1*c1);  
->>>>>>> e1edf0e3
 
     Integer mu1 = myXYalgo.getMu();
     Integer mu2 = myXZalgo.getMu();
@@ -321,7 +273,6 @@
 
       direction = Point3d(b1*a1,b1*b2,b2*c2);
 
-<<<<<<< HEAD
     Integer mu1 = myXYalgo.getMu();
     Integer mu2 = myYZalgo.getMu();
     double x = (double) NumberTraits<TInteger>::castToInt64_t(mu1) / b1;
@@ -333,20 +284,6 @@
     double tx = (double) NumberTraits<TInteger>::castToInt64_t(omega1) / b1;
     double tz = (double) -NumberTraits<TInteger>::castToInt64_t(omega2) / b2;
     thickness = PointD3d(tx,0,tz);
-=======
-      Integer mu1 = myXYalgo.getMu();
-      Integer mu2 = myYZalgo.getMu();
-      double x = (double) NumberTraits<TInteger>::castToInt64_t(mu1) / b1;
-      double z = (double) -NumberTraits<TInteger>::castToInt64_t(mu2) / b2;
-      intercept = PointD3d(x,0,z);
-
-      Integer omega1 = myXYalgo.getOmega()-1;
-      Integer omega2 = myYZalgo.getOmega()-1;
-      double tx = (double) NumberTraits<TInteger>::castToInt64_t(omega1) / b1;
-      double tz = (double) -NumberTraits<TInteger>::castToInt64_t(omega2) / b2;
-      thickness = PointD3d(tx,0,tz);
->>>>>>> e1edf0e3
-
 
     } else {                  
 
@@ -357,11 +294,7 @@
         Integer a2 = myXZalgo.getB();
         Integer c1 = myXZalgo.getA();
 
-<<<<<<< HEAD
         direction = Point3d(c2*a2,c1*b2,c1*c2);	
-=======
-        direction = Point3d(c2*a2,c1*b2,c1*c2);  
->>>>>>> e1edf0e3
 
         Integer mu1 = myYZalgo.getMu();
         Integer mu2 = myXZalgo.getMu();
@@ -376,15 +309,9 @@
         thickness = PointD3d(tx,ty,0);
 
       } else {//degenerated case
-<<<<<<< HEAD
         direction = Point3d(0,0,0);		
         intercept = PointD3d(0,0,0);
         thickness = PointD3d(0,0,0);		
-=======
-        direction = Point3d(0,0,0);    
-        intercept = PointD3d(0,0,0);
-        thickness = PointD3d(0,0,0);    
->>>>>>> e1edf0e3
       }
     } 
   }
@@ -438,11 +365,7 @@
 inline
 void
 DGtal::ArithmeticalDSS3d<TIterator,TInteger,connectivity>
-<<<<<<< HEAD
     ::selfDrawAsPointsDisplay3D( Display3D & display ) const
-=======
-     ::selfDrawAsPointsDisplay3D( Display3D & display ) const
->>>>>>> e1edf0e3
 {
 
 
@@ -483,11 +406,7 @@
 inline
 void
 DGtal::ArithmeticalDSS3d<TIterator,TInteger,connectivity>
-<<<<<<< HEAD
     ::selfDrawAsBoundingBoxDisplay3D( Display3D & display ) const
-=======
-     ::selfDrawAsBoundingBoxDisplay3D( Display3D & display ) const
->>>>>>> e1edf0e3
 {
 
   //get DSS parameters
@@ -556,8 +475,7 @@
     PointD3d pf2 = PointD3d((mu[0]+omega1[0]) - ( (m2+df)*u[0] )/n, 
                             (mu[1]+omega1[1]) - ( (m2+df)*u[1] )/n, 
                             (mu[2]+omega1[2]) - ( (m2+df)*u[2] )/n ); 
-<<<<<<< HEAD
-=======
+
 
     PointD3d pl2 = PointD3d((mu[0]+omega1[0]) - ( (m2+dl)*u[0] )/n, 
                             (mu[1]+omega1[1]) - ( (m2+dl)*u[1] )/n, 
@@ -602,68 +520,13 @@
 
   }
 
-/* else { //n == 0
-
-      display.addLine(f[0], f[1], f[2], l[0], l[1], l[2],
-                     Color(250,0,0));
-
-  }*/
->>>>>>> e1edf0e3
-
-    PointD3d pl2 = PointD3d((mu[0]+omega1[0]) - ( (m2+dl)*u[0] )/n, 
-                            (mu[1]+omega1[1]) - ( (m2+dl)*u[1] )/n, 
-                            (mu[2]+omega1[2]) - ( (m2+dl)*u[2] )/n ); 
-
-      display.addLine(pf2[0], pf2[1], pf2[2], pl2[0], pl2[1], pl2[2],
-                     Color(250,0,0));
-
-    PointD3d pf3 = PointD3d((mu[0]+omega2[0]) - ( (m3+df)*u[0] )/n, 
-                            (mu[1]+omega2[1]) - ( (m3+df)*u[1] )/n, 
-                            (mu[2]+omega2[2]) - ( (m3+df)*u[2] )/n ); 
-
-    PointD3d pl3 = PointD3d((mu[0]+omega2[0]) - ( (m3+dl)*u[0] )/n, 
-                            (mu[1]+omega2[1]) - ( (m3+dl)*u[1] )/n, 
-                            (mu[2]+omega2[2]) - ( (m3+dl)*u[2] )/n ); 
-
-      display.addLine(pf3[0], pf3[1], pf3[2], pl3[0], pl3[1], pl3[2],
-                     Color(250,0,0));
-
-    PointD3d pf4 = PointD3d((mu[0]+omega[0]) - ( (m4+df)*u[0] )/n, 
-                            (mu[1]+omega[1]) - ( (m4+df)*u[1] )/n, 
-                            (mu[2]+omega[2]) - ( (m4+df)*u[2] )/n ); 
-
-    PointD3d pl4 = PointD3d((mu[0]+omega[0]) - ( (m4+dl)*u[0] )/n, 
-                            (mu[1]+omega[1]) - ( (m4+dl)*u[1] )/n, 
-                            (mu[2]+omega[2]) - ( (m4+dl)*u[2] )/n ); 
-
-      display.addLine(pf4[0], pf4[1], pf4[2], pl4[0], pl4[1], pl4[2],
-                     Color(250,0,0));
-
-    //two end facets
-    display.addQuad(pf[0],pf[1],pf[2],
-                   pf2[0],pf2[1],pf2[2],
-                   pf4[0],pf4[1],pf4[2],
-                   pf3[0],pf3[1],pf3[2],
-                   Color(250,0,0));
-    display.addQuad(pl[0],pl[1],pl[2],
-                   pl2[0],pl2[1],pl2[2],
-                   pl4[0],pl4[1],pl4[2],
-                   pl3[0],pl3[1],pl3[2],
-                   Color(250,0,0));
-
-  }
-
 }
 
 template <typename TIterator, typename TInteger, int connectivity>
 inline
 void
 DGtal::ArithmeticalDSS3d<TIterator,TInteger,connectivity>
-<<<<<<< HEAD
         ::selfDrawDisplay3D( Display3D & display ) const
-=======
-     ::selfDrawDisplay3D( Display3D & display ) const
->>>>>>> e1edf0e3
 {
   std::string mode = display.getMode( styleName() );
   if ( mode == "BoundingBox" )
@@ -671,15 +534,9 @@
   else if ( mode == "Points" )
     selfDrawAsPointsDisplay3D(display);
   else if ( ( mode == "" ) )
-<<<<<<< HEAD
   {
     selfDrawAsPointsDisplay3D(display);
    }
-=======
-    {
-      selfDrawAsPointsDisplay3D(display);
-    }
->>>>>>> e1edf0e3
-
-}
-
+
+}
+
