/**
 *  This program is free software: you can redistribute it and/or modify
 *  it under the terms of the GNU Lesser General Public License as
 *  published by the Free Software Foundation, either version 3 of the
 *  License, or  (at your option) any later version.
 *
 *  This program is distributed in the hope that it will be useful,
 *  but WITHOUT ANY WARRANTY; without even the implied warranty of
 *  MERCHANTABILITY or FITNESS FOR A PARTICULAR PURPOSE.  See the
 *  GNU General Public License for more details.
 *
 *  You should have received a copy of the GNU General Public License
 *  along with this program.  If not, see <http://www.gnu.org/licenses/>.
 *
 **/

/**
 * @file packageGeometry.dox
 * @author David Coeurjolly (\c david.coeurjolly@liris.cnrs.fr )
 * Laboratoire d'InfoRmatique en Image et Systèmes d'information - LIRIS (CNRS, UMR 5205), CNRS, France
 *
 * @date 2011/09/19
 *
 * Documentation file for Geometry package
 *
 * This file is part of the DGtal library.
 */

/*
 * Useful to avoid writing DGtal:: in front of every class.
 * Do not forget to add an entry in src/DGtal/base/Config.h.in !
 */
namespace DGtal {
//----------------------------------------
/*!
@page packageGeometry Geometry package

@managers Tristan Roussillon, David Coeurjolly, Jacques-Olivier Lachaud
@since 0.3

@b LICENSE: LGPL


@b Package @b Overview

This package contains geometry related concepts, models and algorithms.
It provides a generic framework for the segmentation of one-dimensional
discrete structures, like strings, contours of 2d digital objects or nd digital curves.
It has also limited support for digital plane recognition in 3d.
It also provides a generic framework for the estimation of geometrical quantities,
either global, like length, or local, like normal or curvature.
Several estimators are built from some well chosen segmentations.
On the other hand, this package contains tools for the analysis of volumes
of arbitrary dimension, by the means of separable and incremental distance transforms.


@b Modules

- \ref moduleGridCurveAnalysis  (Tristan Roussillon)
  - \ref moduleArithDSSReco (Tristan Roussillon) 
  - \ref moduleFrechetShortcut (Isabelle Sivignon)
  - \ref moduleAlphaThickSegmentReco (Bertrand Kerautret, Alexandre Faure, Fabien Feschet,  Mohammad Said, Jacques-Olivier Lachaud))
- \ref modulePlaneRecognition (Jacques-Olivier Lachaud)
 - \ref moduleCOBANaivePlaneRecognition (Jacques-Olivier Lachaud, Emilie Charrier, Lilian Buzer)
 - Chord algorithm for plane recognition (Jacques-Olivier Lachaud, Yan Gerard, Isabelle Debled-Rennesson, Paul Zimmermann) --- documentation coming soon ---

- Geometric estimators
  - DSS / DCA / .. based estimators      --- documentation coming soon but have a look to models of CSegmentComputerEstimator ---
  - \ref moduleIntegralInvariant <!--Integral invariant curvature estimator 2D/3D--> (Jérémy Levallois, David Coeurjolly, Jacques-Olivier Lachaud)
  - \ref LocalEstimatorsFromSurfel (David Coeurjolly)
  - \ref moduleVCM (Louis Cuel, Jacques-Olivier Lachaud, Quentin Mérigot, Boris Thibert)
  - \ref modulePlaneProbing (Jacques-Olivier Lachaud, Jocelyn Meyron, Tristan Roussillon)
  - \ref moduleMaximalSegmentSliceEstimation (Jocelyn Meyron, Tristan Roussillon)

- Volumetric analysis
  - \ref moduleMetrics (David Coeurjolly)
  - \ref moduleVolumetric (David Coeurjolly, Roland Denis)
  - \ref moduleFMM (Tristan Roussillon) 
  - \ref moduleDigitalConvexity (Jacques-Olivier Lachaud)
<<<<<<< HEAD
  - \ref moduleMedialAxis ( ? )
=======
  - \ref moduleMedialAxis (Robin Lamy, David Coeurjolly, Isabelle Sivignon)
>>>>>>> 824401f1

- Geometry Processing
  - \ref moduleRegularization (David Coeurjolly, Jacques-Olivier Lachaud, Pierre Gueth)
  - \ref moduleShrouds (Jacques-Olivier Lachaud, David Coeurjolly)

- Tools 
  - \ref moduleGeometricPredicates (Tristan Roussillon)
  - \ref moduleHull2D (Tristan Roussillon, Bertrand Kerautret)
  - \ref moduleQuickHull (Jacques-Olivier Lachaud)


@b Package @b Concepts @b Overview

- \ref packageGeometryConcepts


@b Related @b documentation @b pages

@b Related @b examples
- exampleCurvature.cpp
- voronoimap2D.cpp, distancetransform3D.cpp, distancetransform2D.cpp
- viewer3D-7-planes.cpp , viewer3D-7bis-planes.cpp , viewer3D-7-stdplane.cpp , viewer3D-7bis-stdplane.cpp , greedy-plane-segmentation.cpp  , greedy-plane-segmentation-ex2.cpp
- exampleConvexHull2D.cpp, exampleAlphaShape.cpp

*/

}


<|MERGE_RESOLUTION|>--- conflicted
+++ resolved
@@ -77,11 +77,8 @@
   - \ref moduleVolumetric (David Coeurjolly, Roland Denis)
   - \ref moduleFMM (Tristan Roussillon) 
   - \ref moduleDigitalConvexity (Jacques-Olivier Lachaud)
-<<<<<<< HEAD
-  - \ref moduleMedialAxis ( ? )
-=======
+
   - \ref moduleMedialAxis (Robin Lamy, David Coeurjolly, Isabelle Sivignon)
->>>>>>> 824401f1
 
 - Geometry Processing
   - \ref moduleRegularization (David Coeurjolly, Jacques-Olivier Lachaud, Pierre Gueth)
