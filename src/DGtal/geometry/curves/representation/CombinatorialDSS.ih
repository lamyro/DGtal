/**
 *  This program is free software: you can redistribute it and/or modify
 *  it under the terms of the GNU Lesser General Public License as
 *  published by the Free Software Foundation, either version 3 of the
 *  License, or  (at your option) any later version.
 *
 *  This program is distributed in the hope that it will be useful,
 *  but WITHOUT ANY WARRANTY; without even the implied warranty of
 *  MERCHANTABILITY or FITNESS FOR A PARTICULAR PURPOSE.  See the
 *  GNU General Public License for more details.
 *
 *  You should have received a copy of the GNU General Public License
 *  along with this program.  If not, see <http://www.gnu.org/licenses/>.
 *
 **/

/**
 * @file CombinatorialDSS.ih
 * @author Xavier Provençal (\c xavier.provencal@univ-savoie.fr )
 * Laboratory of Mathematics (CNRS, UMR 5807), University of Savoie, France
 *
 * @date 2011/04/29
 *
 * Implementation of inline methods defined in CombinatorialDSS.h
 *
 * This file is part of the DGtal library.
 */


//////////////////////////////////////////////////////////////////////////////
#include <cstdlib>
//////////////////////////////////////////////////////////////////////////////

///////////////////////////////////////////////////////////////////////////////
// IMPLEMENTATION of inline methods.
///////////////////////////////////////////////////////////////////////////////



///////////////////////////////////////////////////////////////////////////////
// ----------------------- Standard services ------------------------------

template < typename TConstIterator, typename TInteger >
inline
DGtal::CombinatorialDSS<TConstIterator,TInteger>::CombinatorialDSS()
{ }


template < typename TConstIterator, typename TInteger >
inline
DGtal::CombinatorialDSS<TConstIterator,TInteger>::~CombinatorialDSS()
{ }




template < typename TConstIterator, typename TInteger >
inline
<<<<<<< HEAD
void DGtal::CombinatorialDSS<TInteger>::init(ConstIterator i)
{
  init( i.myDSS->myCodes, i.myDSS->myCodesLength, i.getIndex(), *i, i.myDSS->myDisplacements );
}



template <typename TInteger>
inline
void DGtal::CombinatorialDSS<TInteger>::init(const FreemanChainCode & fc)
{
  init( fc.chain.c_str(), static_cast<Size>( fc.size() ), 0, fc.firstPoint(), FreemanChainCode::displacement );
}


template <typename TInteger>
inline
void DGtal::CombinatorialDSS<TInteger>::init(const typename FreemanChainCode::ConstIterator& it)
{
  init( it.getChain()->chain.c_str(), static_cast<Size>( it.getChain()->size()), 
       it.getPosition(), *it, FreemanChainCode::displacement);
}

template <typename TInteger>
inline
void DGtal::CombinatorialDSS<TInteger>::init( 
             const Code * theCode, 
             Size codeLength, 
             Index firstLetter, 
             const Point & start,
             Vector (*displacements) (Code) )
{
  myCodes = theCode;
  myCodesLength = codeLength;
  myNbRepeat = 1;
  myFirstLetter = myLastLetter = myPatternBegin  = myPatternEnd = myNextBefore =
    myNextAfter = firstLetter; myFirstPoint = start;
  myLastPoint = myFirstPoint + FreemanChainCode::displacement( getCode( myFirstLetter) );
  myLeftPatternLength = 0;
  myDisplacements = displacements;
=======
void 
DGtal::CombinatorialDSS<TConstIterator, TInteger>::init( 
                    const ConstIterator & it,
                    const Point & start,
                    Vector (*displacements) (Code) )
{
  myCodeHandler.init( it );
  myFirstLetter = 0;

  myBegin = it;
  myEnd = it;
  ++myEnd;

  myLastLetter = 0;
  myPatternBegin = 0;
  myPatternEnd = 0;
  myLeftPatternLength = 0;
  myNextBefore =0;
  myNextAfter = 0; 
  myNbRepeat = 1;

  myDisplacements = displacements;

  myFirstPoint = start;
  myLastPoint = myFirstPoint + displacement( getCode( myFirstLetter) );

}



template < typename TConstIterator, typename TInteger >
inline
void DGtal::CombinatorialDSS<TConstIterator,TInteger>::init(const ConstPointIterator & i)
{
  *this = *( i.getDSS() );
}



template < typename TConstIterator, typename TInteger >
inline
void DGtal::CombinatorialDSS<TConstIterator,TInteger>::init(const FreemanChainCode & fc)
{
  init( fc.chain.begin(), fc.firstPoint(), FreemanChainCode::displacement );
}



template < typename TConstIterator, typename TInteger >
inline
void DGtal::CombinatorialDSS<TConstIterator,TInteger>::init(const typename FreemanChainCode::ConstIterator& it)
{
  std::string::const_iterator string_it = it.getChain()->chain.begin();
  string_it += it.getPosition();
  init( string_it, *it, FreemanChainCode::displacement );
>>>>>>> 57b9cbb4
}


/**
 * @param other the object to clone.
 */
template < typename TConstIterator, typename TInteger >
inline
<<<<<<< HEAD
DGtal::CombinatorialDSS<TInteger>::CombinatorialDSS ( const Self & other ) :
  myCodes             ( other.myCodes ),
  myCodesLength       ( other.myCodesLength ),
=======
DGtal::CombinatorialDSS<TConstIterator,TInteger>::CombinatorialDSS ( const Self & other ) :
  myCodeHandler       ( other.myCodeHandler ),
  myBegin             ( other.myBegin ),
  myEnd               ( other.myEnd ),
>>>>>>> 57b9cbb4
  myFirstPoint        ( other.myFirstPoint ),
  myLastPoint         ( other.myLastPoint ),
  myFirstLetter       ( other.myFirstLetter ),
  myLastLetter        ( other.myLastLetter ),
  myNbRepeat          ( other.myNbRepeat ), 
  myPatternBegin      ( other.myPatternBegin ), 
  myPatternEnd        ( other.myPatternEnd ), 
  myLeftPatternLength ( other.myLeftPatternLength ), 
  myNextBefore        ( other.myNextBefore ), 
  myNextAfter         ( other.myNextAfter ),
  myDisplacements     ( other.myDisplacements )
{}


/**
 * @param other the object to copy.
 * @return a reference on 'this'.
 */
template < typename TConstIterator, typename TInteger >
inline
DGtal::CombinatorialDSS<TConstIterator,TInteger> & 
DGtal::CombinatorialDSS<TConstIterator,TInteger>::operator= ( const Self & other )
{
<<<<<<< HEAD
  myCodes             = other.myCodes;
  myCodesLength       = other.myCodesLength;
=======
  myCodeHandler       = other.myCodeHandler;
  myBegin             = other.myBegin;
  myEnd               = other.myEnd;
>>>>>>> 57b9cbb4
  myFirstPoint        = other.myFirstPoint;
  myLastPoint         = other.myLastPoint;
  myFirstLetter       = other.myFirstLetter;
  myLastLetter        = other.myLastLetter;
  myNbRepeat          = other.myNbRepeat;
  myPatternBegin      = other.myPatternBegin ;
  myPatternEnd        = other.myPatternEnd;
  myLeftPatternLength = other.myLeftPatternLength;
  myNextBefore        = other.myNextBefore;
  myNextAfter         = other.myNextAfter;
  myDisplacements     = other.myDisplacements;
  return *this;
<<<<<<< HEAD
}

/**
 * @param other the object to compare with.
 */
template <typename TInteger>
inline
bool DGtal::CombinatorialDSS<TInteger>::operator==( const Self & other ) const
{
  return ( 
          ( myFirstPoint == other.myFirstPoint) && ( myLastPoint == other.myLastPoint) 
         ) || ( 
          ( myFirstPoint == other.myFirstPoint) && ( myLastPoint == other.myLastPoint) 
         );
=======
>>>>>>> 57b9cbb4
}


template < typename TConstIterator, typename TInteger >
inline
typename DGtal::CombinatorialDSS<TConstIterator,TInteger>::Self 
DGtal::CombinatorialDSS<TConstIterator,TInteger>::getSelf( ) const
{
  return CombinatorialDSS( );
}

/**
 * @param other the object to compare with.
 */
template < typename TConstIterator, typename TInteger >
inline
bool DGtal::CombinatorialDSS<TConstIterator,TInteger>::operator==( const Self & other ) const
{
<<<<<<< HEAD
  return  ( ( ( getFirstPoint() == other.getFirstPoint() ) && 
             ( getLastPoint() == other.getLastPoint() ) ) 
           || ( ( getFirstPoint() == other.getLastPoint() ) && 
               ( getLastPoint() == other.getFirstPoint() ) ) 
  );
=======
  return ( ( begin() == other.begin() ) && ( end() == other.end() ) );
>>>>>>> 57b9cbb4
}


/**
 * @param other the object to compare with.
 * @return 'false' if equal
 * 'true' otherwise
 */
template < typename TConstIterator, typename TInteger >
inline
bool DGtal::CombinatorialDSS<TConstIterator,TInteger>::operator!=( const Self & other ) const
{
  return !(*this == other);
}


<<<<<<< HEAD

template <typename TInteger>
inline
typename DGtal::CombinatorialDSS<TInteger>::Reverse
DGtal::CombinatorialDSS<TInteger>::getReverse() const
{
  return Reverse();
}

/**
 * Tests whether the current DSS can be extended at the front or at
 * the back depending on the iterator given as argument.  Computes
 * the parameters of the extended DSS if yes.
 * @return 'true' if yes, 'false' otherwise.
 */
/* 
 * template <typename TInteger>
 * inline
 * bool DGtal::CombinatorialDSS<TInteger>::extendForward(ConstIterator it)
 * {
 *   // Normal cases
 *   if ( (Index) it.getPosition() == myLastLetter + 1) 
 *     return extendForward();
 *   if ( (Index) it.getPosition() == myFirstLetter - 1) 
 *     return extendBackward();
 *   if ( (Index) it.getPosition() == (myLastLetter+1) % (Size) myFC->size() ) 
 *     return extendForward();
 *   if ( (Index) it.getPosition() == (myFirstLetter-1) % (Size) myFC->size() ) 
 *     return extendBackward();
 *   ASSERT(false && "[CombinatorialDSS::extendForward(ConstIterator it)] iterator 'it' is not valid");
 * }
 */
=======
template < typename TConstIterator, typename TInteger >
inline
typename DGtal::CombinatorialDSS<TConstIterator,TInteger>::Reverse
DGtal::CombinatorialDSS<TConstIterator,TInteger>::getReverse() const
{
  return Reverse();
}
>>>>>>> 57b9cbb4



/**
 * @return 'true' if yes, 'false' otherwise.
 */
template < typename TConstIterator, typename TInteger >
inline
bool DGtal::CombinatorialDSS<TConstIterator,TInteger>::extendForward()
{
<<<<<<< HEAD
  if (myLastLetter == myCodesLength )
    return false;
=======
>>>>>>> 57b9cbb4
  Code letterRead = getCode( myLastLetter + 1 );
  Code letterExpected = getCode( myNextAfter );

  // Test if the new letter forms a longer prefix of the main pattern
  // If the new letter is not what was expected, either the main pattern
  // has to grow or either the DSS may not be extended.
  if ( letterRead == letterExpected ) {
    // Test if it is a complete repetition of the main pattern
    if ( myNextAfter == myPatternEnd ) {
      ++myNbRepeat;
      myNextAfter = myPatternBegin;
    } else {
      ++myNextAfter;
    }

  } else if ( isTrivial() ) {
    myLeftPatternLength = 1;
    myNbRepeat = 1;
    myPatternEnd = myLastLetter + 1;
    myNextBefore = myPatternEnd;

  } else if ( nextIsLL( myNextAfter ) && ( letterRead == getBigLetter() ) ) {
    // The previous main pattern is now the left subpattern
    myLeftPatternLength    = mainPatternLength();
    myNbRepeat             = 1;
    Size myOldSuffixLength = suffixLength();
    myPatternEnd           = myLastLetter + 1;
    myNextBefore           = myPatternEnd - myOldSuffixLength;
    myNextAfter            = myPatternBegin;

  } else if ( isUL( myNextAfter ) && ( letterRead == getSmallLetter() ) ) {
    //In this case thw whole main pattern is modified! Not only complexified.
    Size myOldLeftPatternLength = myLeftPatternLength;
    Size myOldSuffixLength = suffixLength();
    myNbRepeat = 1;
    myLeftPatternLength = mainPatternLength();
    myPatternEnd = myLastLetter + 1;

    // test if the suffix is long enough to contain the new first upper
    // leaning point (beginning of the main pattern) 
    if ( myOldSuffixLength < myOldLeftPatternLength ) {
      myPatternBegin = myPatternBegin + myLeftPatternLength 
        - myOldLeftPatternLength;
      myNextBefore = myPatternEnd - myLeftPatternLength +
        myOldLeftPatternLength - myOldSuffixLength;
    } else {
      //TODO : test this!
      myPatternBegin = myPatternBegin - myOldLeftPatternLength;
      myNextBefore = myPatternEnd - (myOldSuffixLength - myOldLeftPatternLength);
    }
    myNextAfter = myPatternBegin;

  } else {
    return false;
  }
<<<<<<< HEAD
=======
  ++myEnd;
>>>>>>> 57b9cbb4
  ++myLastLetter;
  myLastPoint += displacement( getCode( myLastLetter ) );
  return true;
}


/**
 * @return 'true' if yes, 'false' otherwise.
 */
template < typename TConstIterator, typename TInteger >
inline
bool DGtal::CombinatorialDSS<TConstIterator,TInteger>::extendBackward()
{
<<<<<<< HEAD
  if ( myFirstLetter == 0 )
    {
      return false;
    }
  Code letterRead = getCode( myFirstLetter - 1);
=======
  Code letterRead = getCode( myFirstLetter - 1 );
>>>>>>> 57b9cbb4
  Code letterExpected = getCode( myNextBefore );

  // Test if the new letter forms a longer suffix of the main pattern
  // If the new letter is not what was expected, either the main pattern
  // has to grow or either the DSS may not be extended.
  if ( letterRead == letterExpected ) {
    // Test if it forms a complete repetition of the main pattern
    if ( myNextBefore == myPatternBegin ) {
      //cout << "Case 1" << endl;
      ++myNbRepeat;
      // Move main pattern one iteration backward, nb 'myNextBefore' is
      // already one iteration before.
      Size mpl = mainPatternLength();
      myPatternBegin -= mpl;
      myPatternEnd   -= mpl;
      myNextAfter    -= mpl;
      myNextBefore    = myPatternEnd;
    } else {
      --myNextBefore;
      //cout << "Case 2" << endl;
    }


  } else if ( isTrivial() ) {
    //cout << "Case 3" << endl;
    myLeftPatternLength = myNbRepeat;
    myPatternEnd += myNbRepeat-1;
    myNbRepeat = 1;
    myPatternBegin = myFirstLetter - 1;
    myNextBefore = myPatternEnd;
    myNextAfter  = myPatternBegin;

  } else if ( previousIsLL( myNextBefore ) && ( letterRead == getSmallLetter() ) ) {
    //cout << "Case 4" << endl;
    // The previous main pattern is now the left subpattern
    Size myOldMainPatternLength = mainPatternLength();
    Size myOldLeftPatternLength = myLeftPatternLength;
    //Size myOldRightPatternLength = myOldMainPatternLength - myOldLeftPatternLength;

    myPatternBegin = myFirstLetter - 1;
    myPatternEnd += (myNbRepeat-1) * myOldMainPatternLength;
    myLeftPatternLength = mainPatternLength() - myOldMainPatternLength;
    myNbRepeat = 1;
    myNextBefore = myPatternEnd;
    myNextAfter -= myOldLeftPatternLength;

  } else if ( isUL( myNextBefore ) && ( letterRead == getBigLetter() ) ) {
    //In this case the whole main pattern is modified! Not only complexified.
    Size myOldMainPatternLength  = mainPatternLength();
    Size myOldRightPatternLength = myOldMainPatternLength - myLeftPatternLength;
    Size myOldPrefixLength       = prefixLength();

    myPatternBegin = myFirstLetter - 1;

    // test if the prefix is long enough to contain the new Last Upper
    // Leaning point
    if ( myOldPrefixLength < myOldRightPatternLength ) {
      //cout << "Case 5" << endl;
      myNextAfter = myNextAfter - myOldMainPatternLength + myLeftPatternLength;
      myPatternEnd = myPatternEnd 
        + (myNbRepeat - 1)*myOldMainPatternLength 
        - myLeftPatternLength;

    } else {
      //cout << "Case 6" << endl;
      myNextAfter = myNextAfter - myOldMainPatternLength - myOldRightPatternLength;
      myPatternEnd = myPatternEnd 
        + myNbRepeat*myOldMainPatternLength 
        - myLeftPatternLength;
    }
    myNbRepeat = 1;
    myNextBefore = myPatternEnd;
    myLeftPatternLength = mainPatternLength() - myOldMainPatternLength;

  } else {
    //cout << "Case 7" << endl;
    return false;
  }
  --myBegin;
  --myFirstLetter;
  myFirstPoint -= displacement( getCode( myFirstLetter ) );
  return true;
}



/**
 * @return 'true' if the first point is removed, 'false' otherwise.
 */
template < typename TConstIterator, typename TInteger >
inline
bool DGtal::CombinatorialDSS<TConstIterator,TInteger>::retractForward()
{

  if ( myNextBefore != myPatternEnd ) {
    //Normal case
    //cout << "Case 1" << endl;
    ++myNextBefore;

  } else if ( isTrivial() ) {
    // In this case, it can be shorten only if there is more than one
    // repetition.
    //cout << "Case 2" << endl;
    if ( myNbRepeat == 1 ) return false;
    myPatternBegin = myPatternEnd = myNextBefore = ++myNextAfter;
    --myNbRepeat;

  } else if ( myNbRepeat >= 2 ) { 
    // Got more than one repetition, it suffices to consider the next
    // repetition of the main pattern with one less repetition.
    //cout << "Case 3" << endl;
    Size myOldMainPatternLength = mainPatternLength();
    myPatternBegin += myOldMainPatternLength;
    myPatternEnd   += myOldMainPatternLength;
    myNextAfter    += myOldMainPatternLength;
    myNextBefore = myPatternBegin;
    --myNbRepeat;

  } else {
    //Only one repetition, the slope is modified.
    Size myOldMainPatternLength = mainPatternLength();
    Size myOldLeftPatternLength = myLeftPatternLength;
    Size myOldRightPatternLength = myOldMainPatternLength - myOldLeftPatternLength;

    if ( prefixLength() >= myOldRightPatternLength ) {
      // A second Lower Leaning Point has been read in the prefix at
      // the end of the main pattern. The slope is simply reversed.
      //cout << "Case 4" << endl;
      myLeftPatternLength = myOldRightPatternLength;
      myPatternBegin     += myOldRightPatternLength;
      myPatternEnd       += myOldRightPatternLength;
      myNextBefore = myPatternEnd - myOldRightPatternLength + 1;

    } else if ( myOldLeftPatternLength < myOldRightPatternLength ) {
      // Remove one repetition of the left Berstel pattern.
      //cout << "Case 5" << endl;
      myPatternBegin += myOldLeftPatternLength;
      myNextBefore -= ( myOldLeftPatternLength - 1 );
      myNextAfter += myOldLeftPatternLength;

    } else if ( myOldLeftPatternLength > myOldRightPatternLength ) {
      // The complexity of the slope is modified.
      //cout << "Case 6" << endl;
      Size myNbBerstelRight = (myOldRightPatternLength > 1) ?
        myOldMainPatternLength / myOldRightPatternLength :
        myOldMainPatternLength - 1;
      Size myBerstelLeftLength = myOldMainPatternLength - 
        ( myNbBerstelRight * myOldRightPatternLength ); 
      // Right subpattern becomes the main pattern
      myNbRepeat = myNbBerstelRight;
      myPatternBegin += myBerstelLeftLength;
      myPatternEnd = myPatternBegin + myOldRightPatternLength - 1;
      myNextBefore = myPatternEnd - myBerstelLeftLength + 1;
      myNextAfter += myBerstelLeftLength;
      myLeftPatternLength = (myPatternBegin == myPatternEnd) ? 
        0 : myBerstelLeftLength;

    } else {
      // Special case of slope 1/1 with no prefix read, only a trivial
      // DSS remains.
      //cout << "Case 7" << endl;
      myNextBefore = myNextAfter = myPatternBegin = myPatternEnd;
      myLeftPatternLength = 0;
    }
  }

  ++myBegin;
  myFirstPoint += displacement( getCode( myFirstLetter ) );
  ++myFirstLetter;
  return true;
}


/**
 * @return 'true' if the last point is removed, 'false' otherwise.
 */
template < typename TConstIterator, typename TInteger >
inline
bool DGtal::CombinatorialDSS<TConstIterator,TInteger>::retractBackward()
{
  if ( myNextAfter != myPatternBegin ) {
    // Normal case
    //cout << "Case 1" << endl;
    --myNextAfter;

  } else if ( isTrivial() ) {
    // In this case, it can be shorten only if there is more than one
    // repetition.
    //cout << "Case 2" << endl;
    if ( myNbRepeat == 1 ) return false;
    --myNbRepeat;

  } else if ( myNbRepeat >= 2 ) {
    // Got more than one repetition, it suffices to consider the next
    // repetition of the main pattern with one less repetition.
    //cout << "Case 3" << endl;
    --myNbRepeat;
    myNextAfter = myPatternEnd;

  } else {
    //Only one repetition, the slope is modified.
    Size myOldMainPatternLength = mainPatternLength();
    Size myOldLeftPatternLength = myLeftPatternLength;
    Size myOldRightPatternLength = myOldMainPatternLength -
      myOldLeftPatternLength;

    if ( suffixLength() >= myOldLeftPatternLength ) {
      // A second Lower Leaning Point has been read in the suffix at
      // the front of the main pattern. The slope is simply reversed.
      //cout << "Case 4" << endl;
      myLeftPatternLength = myOldRightPatternLength;
      myPatternBegin -= myOldLeftPatternLength;
      myPatternEnd   -= myOldLeftPatternLength;
      myNextAfter = myPatternBegin + myOldLeftPatternLength - 1;

    } else if ( myOldLeftPatternLength > myOldRightPatternLength ) {
      // Remove one repetition of the right Berstel pattern.
      //cout << "Case 5" << endl;
      myPatternEnd -= myOldRightPatternLength;
      myNextAfter += ( myOldRightPatternLength - 1 );
      myNextBefore -= myOldRightPatternLength; 
      myLeftPatternLength -= myOldRightPatternLength;

    } else if ( myOldLeftPatternLength < myOldRightPatternLength ) {
      // The complexity of the slope is modified.
      //cout << "Case 6" << endl;
      Size myNbBerstelLeft = (myOldLeftPatternLength > 1) ?
           myOldMainPatternLength / myOldLeftPatternLength :
        myOldMainPatternLength - 1;
      Size myBerstelRightLength = myOldMainPatternLength - 
        ( myNbBerstelLeft * myOldLeftPatternLength ); 
      Size myOldSuffixLength = suffixLength();

      // Left subpattern becomes the main pattern.
      myNbRepeat = myNbBerstelLeft;
      myLeftPatternLength = myOldLeftPatternLength - myBerstelRightLength;
      myPatternEnd = myPatternBegin + myOldLeftPatternLength - 1;
      myNextBefore = myPatternEnd - myOldSuffixLength;
      myNextAfter = myPatternBegin + myBerstelRightLength - 1;

    } else {
      // Special case of slope 1/1 with no prefix read, only a trivial
      // DSS remains.
      //cout << "Case 7" << endl;
      myNextBefore = myNextAfter = myPatternEnd = myPatternBegin;
      myLeftPatternLength = 0;
    }
  }
  --myEnd;
  myLastPoint -= displacement( getCode( myLastLetter ) );
  --myLastLetter;
  return true;
}


/**
 * @return 'true' if yes, 'false' otherwise.
 */
<<<<<<< HEAD
template <typename TInteger>
inline
bool DGtal::CombinatorialDSS<TInteger>::isExtendableForward()
{
  if (myLastLetter == myCodesLength )
    return false;
=======
template < typename TConstIterator, typename TInteger >
inline
bool DGtal::CombinatorialDSS<TConstIterator,TInteger>::isExtendableForward()
{
>>>>>>> 57b9cbb4
  Code letterRead = getCode( myLastLetter + 1 );
  Code letterExpected = getCode( myNextAfter );
  if ( letterRead == letterExpected ) 
    {
      return true;
    }
  else if ( isTrivial() ) 
    {
      return true;
    } 
  else if ( nextIsLL( myNextAfter ) && ( letterRead == getBigLetter() ) ) 
    {
      return true;
    }
  else if ( isUL( myNextAfter ) && ( letterRead == getSmallLetter() ) ) 
    {
      return true;
    }
    return false;
}



/**
 * @return 'true' if yes, 'false' otherwise.
 */
<<<<<<< HEAD
template <typename TInteger>
inline
bool DGtal::CombinatorialDSS<TInteger>::isExtendableBackward()
{
  if ( myFirstLetter == 0 )
    return false;
=======
template < typename TConstIterator, typename TInteger >
inline
bool DGtal::CombinatorialDSS<TConstIterator,TInteger>::isExtendableBackward()
{
>>>>>>> 57b9cbb4
  Code letterRead = getCode( myFirstLetter - 1);
  Code letterExpected = getCode( myNextBefore );
  if ( letterRead == letterExpected ) 
    {
      return true;
    }
  else if ( isTrivial() ) 
    {
      return true;
    }
  else if ( previousIsLL( myNextBefore ) && ( letterRead == getSmallLetter() ) ) 
    {
      return true;
    }
  else if ( isUL( myNextBefore ) && ( letterRead == getBigLetter() ) ) 
    {
      return true;
    }
    return false;
}

<<<<<<< HEAD
=======
template < typename TConstIterator, typename TInteger >
inline
void DGtal::CombinatorialDSS<TConstIterator,TInteger>::setPosition( 
   const DGtal::CombinatorialDSS<TConstIterator, TInteger>::Point & p )
{
  Vector v = myLastPoint - myFirstPoint;
  myFirstPoint = p;
  myLastPoint  = p+v;
}


template < typename TConstIterator, typename TInteger >
inline
void DGtal::CombinatorialDSS<TConstIterator,TInteger>::translate( 
   const DGtal::CombinatorialDSS<TConstIterator, TInteger>::Vector & v )
{
  myFirstPoint += v;
  myLastPoint  += v;
}
>>>>>>> 57b9cbb4


/**
 * @returns 'false' if the data is incoherent.
 */
template < typename TConstIterator, typename TInteger >
inline
bool DGtal::CombinatorialDSS<TConstIterator,TInteger>::isValid() const
{
  return (
      ( myFirstLetter  <= myPatternBegin ) &&
      ( myPatternBegin <= myPatternEnd ) &&
      ( myPatternEnd   <= myLastLetter ) && 
      ( myNextBefore   >= myPatternBegin ) &&
      ( myNextBefore   <= myPatternEnd ) &&
      ( myNextAfter   >= myPatternBegin ) &&
      ( myNextAfter   <= myPatternEnd ) &&
      ( (myLeftPatternLength == 0 ) || 
        (myLeftPatternLength < mainPatternLength() ) ) );
}

///////////////////////////////////////////////////////////////////////////////
// Interface - public :

/**
 * Writes/Displays the object on an output stream.
 * @param out the output stream where the object is written.
 */

template < typename TConstIterator, typename TInteger >
inline
void
DGtal::CombinatorialDSS<TConstIterator, TInteger >::selfDisplay ( std::ostream & out ) const
{
  std::string s;
<<<<<<< HEAD
  if (myFirstLetter > 0 )
    {
      s += myCodes[myFirstLetter-1]; 
      s += ".";
    }
  for (int i=myFirstLetter; i<= myLastLetter; i++) 
    s += myCodes[i];
  if (myLastLetter + 1 < myCodesLength )
    {
      s += ".";
      s += myCodes[myLastLetter+1];
    }
=======
  for (int i=myFirstLetter; i<= myLastLetter; i++) 
    s += getCode( i );
  s += ".";
  for (int i=myLastLetter+1; i<myLastLetter+4 ; i++) 
    s += getCode( i );
>>>>>>> 57b9cbb4
  Integer a,b,mu,omega;
  getArithmeticalDescription(a,b,mu,omega);
  out << "[CombinatorialDSS]\n";
  out << "myCodes             = " << s << "\n";
<<<<<<< HEAD
  out << "myCodesLength       = " << myCodesLength << "\n";
=======
>>>>>>> 57b9cbb4
  out << "myFirstPoint        = " << myFirstPoint << "\n";
  out << "myLastPoint         = " << myLastPoint << "\n";
  out << "myFirstLetter       = " << myFirstLetter << "\n";
  out << "myLastLetter        = " << myLastLetter << "\n";
  out << "myNbRepeat          = " << myNbRepeat << "\n";
  out << "myPatternBegin      = " << myPatternBegin  << "\n";
  out << "myPatternEnd        = " << myPatternEnd << "\n";
  out << "myLeftPatternLength = " << myLeftPatternLength << "\n";
  out << "myNextBefore        = " << myNextBefore << "\n";
  out << "myNextAfter         = " << myNextAfter << "\n";
  out << "(a,b,mu,omega)      = (" << a << ", " << b << ", " << mu << ", " <<
    omega << ")\n"; 
  out << "[End CombinatorialDSS]" << endl;
}





///////////////////////////////////////////////////////////////////////////////
// Implementation of inline functions                                        //

template < typename TConstIterator, typename TInteger >
inline
std::ostream&
DGtal::operator<< ( std::ostream & out, 
      const CombinatorialDSS<TConstIterator, TInteger> & object )
{
  object.selfDisplay( out );
  return out;
}


/**
 * @returns the small letter over which the DSS is written.
 */
template < typename TConstIterator, typename TInteger >
inline
//DGtal::CombinatorialDSS<TConstIterator,TInteger>::Code 
typename DGtal::CombinatorialDSS<TConstIterator,TInteger>::Code
DGtal::CombinatorialDSS<TConstIterator,TInteger>::getSmallLetter() const
{
  return getCode( myPatternBegin );
}


/**
 * @returns the big letter over which the DSS is written.
 */
template < typename TConstIterator, typename TInteger >
inline
typename DGtal::CombinatorialDSS<TConstIterator,TInteger>::Code
DGtal::CombinatorialDSS<TConstIterator,TInteger>::getBigLetter() const
{
  return getCode( myPatternEnd );
}


/*
 * @param a position in the FreemanChain
 * @returns the letter at the given position
 */
/*
 * template <typename TInteger>
 * inline
<<<<<<< HEAD
 * typename DGtal::CombinatorialDSS<TInteger>::Code
 * DGtal::CombinatorialDSS<TInteger>::getCode(Index pos) const
=======
 * typename DGtal::CombinatorialDSS<TConstIterator,TInteger>::Code
 * DGtal::CombinatorialDSS<TConstIterator,TInteger>::getCode(Index pos) const
>>>>>>> 57b9cbb4
 * {
 *   int fcSize = (int) myFC->size();
 *   if ( pos < 0 ) 
 *     pos += ( -(pos / fcSize) + 1) * fcSize;
 *   if ( pos >= fcSize ) 
 *     pos -= ( pos / fcSize) * fcSize;
 *   return myFC->code(pos);
 * }
 */

<<<<<<< HEAD
/*
 * @param a position in the FreemanChain
 * @returns the letter at the given position
 */
template <typename TInteger>
=======
template < typename TConstIterator, typename TInteger >
>>>>>>> 57b9cbb4
inline
typename DGtal::CombinatorialDSS<TConstIterator,TInteger>::Code
DGtal::CombinatorialDSS<TConstIterator,TInteger>::getCode(Index pos)  
{
<<<<<<< HEAD
  return myCodes[pos];
=======
  return myCodeHandler.getCode( pos  );
>>>>>>> 57b9cbb4
}

template < typename TConstIterator, typename TInteger >
inline
typename DGtal::CombinatorialDSS<TConstIterator,TInteger>::Code
DGtal::CombinatorialDSS<TConstIterator,TInteger>::getCode(Index pos)  const
{
  return myCodeHandler.getCode( pos  );
}




/**
* Computes the length of the main pattern.
* @returns the length of the main pattern
*/
template < typename TConstIterator, typename TInteger >
inline
typename DGtal::CombinatorialDSS<TConstIterator,TInteger>::Size
DGtal::CombinatorialDSS<TConstIterator,TInteger>::mainPatternLength() const
{
  return myPatternEnd - myPatternBegin + 1;
}

/**
* Computes the vector defined by the main pattern.
* @returns the vector defined by the main pattern.
*/
<<<<<<< HEAD
template <typename TInteger>
inline
typename DGtal::CombinatorialDSS<TInteger>::Vector
DGtal::CombinatorialDSS<TInteger>::mainPatternVector() const
{
  ConstIterator it = begin();
=======
template < typename TConstIterator, typename TInteger >
inline
typename DGtal::CombinatorialDSS<TConstIterator,TInteger>::Vector
DGtal::CombinatorialDSS<TConstIterator,TInteger>::mainPatternVector() const
{
  ConstPointIterator it = pointBegin();
>>>>>>> 57b9cbb4
  while ( ! isUL ( it.getIndex() ) )
    ++it;
  Point p_uf = *it;
  ++it; /* At least one letter in the pattern */
  if ( ! isTrivial() ) 
    {
      while ( ! isUL ( it.getIndex() ) )
        ++it;
      ++it;
    }
  return *it - p_uf;
}


/**
 * @returns the length of the suffix read.
 */
template < typename TConstIterator, typename TInteger >
inline
typename DGtal::CombinatorialDSS<TConstIterator,TInteger>::Size
DGtal::CombinatorialDSS<TConstIterator,TInteger>::suffixLength() const
{
  return ( myPatternEnd - myNextBefore );
}


/**
 * @returns the length of the prefix read.
 */
template < typename TConstIterator, typename TInteger >
inline
typename DGtal::CombinatorialDSS<TConstIterator,TInteger>::Size
DGtal::CombinatorialDSS<TConstIterator,TInteger>::prefixLength() const
{
  return ( myNextAfter - myPatternBegin );
}

/**
 * @param the position of a letter in the DSS
 * @returns 'true' if this letter is an "upper leaning point"
 *   'false' otherwise.
 */
template < typename TConstIterator, typename TInteger >
inline
bool DGtal::CombinatorialDSS<TConstIterator,TInteger>::isUL ( Index pos ) const
{
  return ( (pos == myPatternBegin) || ( pos == myPatternEnd ) );
}



/**
 * @param the position of a letter in the DSS
 * @returns 'true' if this letter leads to a "lower leaning point"
 *   'false' otherwise.
 */
template < typename TConstIterator, typename TInteger >
inline
bool DGtal::CombinatorialDSS<TConstIterator,TInteger>::nextIsLL ( Index pos ) const
{
  return ( (pos - myPatternBegin) == mainPatternLength() - myLeftPatternLength - 1) ;
}

/**
 * @param the position of a letter in the DSS
 * @returns 'true' if this letter comes from a "lower leaning point"
 *   'false' otherwise.
 */
template < typename TConstIterator, typename TInteger >
inline
bool DGtal::CombinatorialDSS<TConstIterator,TInteger>::previousIsLL ( Index pos ) const
{
  return ( (pos - myPatternBegin) == mainPatternLength() - myLeftPatternLength ) ;
}


/**
 * @returns 'true' is the DSS is trivial, 'false' otherwise.
 */
template < typename TConstIterator, typename TInteger >
inline
bool DGtal::CombinatorialDSS<TConstIterator,TInteger>::isTrivial() const
{
  // If there is no left subpattern, then the DSS is trivial.
  return ( myLeftPatternLength == 0 );
}


template < typename TConstIterator, typename TInteger >
inline
typename DGtal::CombinatorialDSS<TConstIterator,TInteger>::ConstIterator 
DGtal::CombinatorialDSS<TConstIterator,TInteger>::begin() const
{
  return myBegin;
}

template < typename TConstIterator, typename TInteger >
inline
typename DGtal::CombinatorialDSS<TConstIterator,TInteger>::ConstIterator 
DGtal::CombinatorialDSS<TConstIterator,TInteger>::end() const
{
  return myEnd;
}


/**
 * @return an iterator pointing on the first point of the chain.
 */
template < typename TConstIterator, typename TInteger >
inline
typename DGtal::CombinatorialDSS<TConstIterator,TInteger>::ConstPointIterator 
DGtal::CombinatorialDSS<TConstIterator,TInteger>::pointBegin() const
{
<<<<<<< HEAD
  return ConstIterator( this, myFirstLetter, myFirstPoint );
=======
  return ConstPointIterator( this, myFirstLetter, myFirstPoint );
>>>>>>> 57b9cbb4
}


/**
 * @return an iterator pointing on the last point of the chain.
 */
template < typename TConstIterator, typename TInteger >
inline
typename DGtal::CombinatorialDSS<TConstIterator,TInteger>::ConstPointIterator 
DGtal::CombinatorialDSS<TConstIterator,TInteger>::pointEnd() const
{
<<<<<<< HEAD
  ConstIterator it ( this, myLastLetter+1, myLastPoint );
=======
  ConstPointIterator it ( this, myLastLetter+1, myLastPoint );
>>>>>>> 57b9cbb4
  return ++it;
}




/**
 * @return the value of 'a' in the DSS equation
 */
template < typename TConstIterator, typename TInteger >
inline
<<<<<<< HEAD
typename DGtal::CombinatorialDSS<TInteger>::Integer
DGtal::CombinatorialDSS<TInteger>::getA() const
=======
typename DGtal::CombinatorialDSS<TConstIterator,TInteger>::Integer
DGtal::CombinatorialDSS<TConstIterator,TInteger>::getA() const
>>>>>>> 57b9cbb4
{
  Integer a,b,mu,omega;
  getArithmeticalDescription ( a, b, mu, omega);
  return a;
}

/**
 * @return the value of 'b' in the DSS equation
 */
template < typename TConstIterator, typename TInteger >
inline
<<<<<<< HEAD
typename DGtal::CombinatorialDSS<TInteger>::Integer
DGtal::CombinatorialDSS<TInteger>::getB() const
=======
typename DGtal::CombinatorialDSS<TConstIterator,TInteger>::Integer
DGtal::CombinatorialDSS<TConstIterator,TInteger>::getB() const
>>>>>>> 57b9cbb4
{
  Integer a,b,mu,omega;
  getArithmeticalDescription ( a, b, mu, omega);
  return b;
}
  


/**
 * @return the value of 'mu' in the DSS equation
 */
template < typename TConstIterator, typename TInteger >
inline
<<<<<<< HEAD
typename DGtal::CombinatorialDSS<TInteger>::Integer
DGtal::CombinatorialDSS<TInteger>::getMu() const
{
  Integer a,b,mu,omega;
  getArithmeticalDescription ( a, b, mu, omega);
=======
typename DGtal::CombinatorialDSS<TConstIterator,TInteger>::Integer
DGtal::CombinatorialDSS<TConstIterator,TInteger>::getMu() const
{
  Integer a,b,mu,omega;
  getArithmeticalDescription ( a, b, mu, omega );
>>>>>>> 57b9cbb4
  return mu;
}


/**
 * @return the value of 'omega' in the DSS equation
 */
template < typename TConstIterator, typename TInteger >
inline
<<<<<<< HEAD
typename DGtal::CombinatorialDSS<TInteger>::Integer
DGtal::CombinatorialDSS<TInteger>::getOmega() const
{
  Integer a,b,mu,omega;
  getArithmeticalDescription ( a, b, mu, omega);
=======
typename DGtal::CombinatorialDSS<TConstIterator,TInteger>::Integer
DGtal::CombinatorialDSS<TConstIterator,TInteger>::getOmega() const
{
  Integer a,b,mu,omega;
  getArithmeticalDescription ( a, b, mu, omega );
>>>>>>> 57b9cbb4
  return omega;
}


/**
 * @param (returns) 'a' from the equation mu <= ax-by < mu + omega
 * @param (returns) 'b' from the equation mu <= ax-by < mu + omega
 * @param (returns) 'mu' from the equation mu <= ax-by < mu + omega
 * @param (returns) 'omega' from the equation mu <= ax-by < mu + omega
 */
template < typename TConstIterator, typename TInteger >
inline
void DGtal::CombinatorialDSS<TConstIterator,TInteger>::getArithmeticalDescription(
    Integer &a, Integer &b, Integer &mu, Integer &omega ) const
{
<<<<<<< HEAD
  ConstIterator itBegin = begin();
  while ( itBegin.getIndex() != myPatternBegin ) 
    itBegin++;
  ConstIterator itEnd = end();
  while ( itEnd.getIndex() != myPatternEnd+1 ) 
    itEnd--;
  ConstIterator it;
=======
  ConstPointIterator itBegin = pointBegin();
  while ( itBegin.getIndex() != myPatternBegin ) 
    itBegin++;
  ConstPointIterator itEnd = pointEnd();
  while ( itEnd.getIndex() != myPatternEnd+1 ) 
    itEnd--;
  ConstPointIterator it;
>>>>>>> 57b9cbb4
  Size myRightPatternLenght = mainPatternLength() - myLeftPatternLength;
  it = itBegin;
  for (int i=0; i<myRightPatternLenght; i++)
    it++;
  Point pb = *itBegin;
  Point pe = *itEnd;
  Point po = *it;
  Vector v = pe - pb;
  a = v.at(1);
  b = v.at(0);
  Integer r1 = a*pb.at(0) - b*pb.at(1);
  Integer r2 = a*po.at(0) - b*po.at(1);
  mu = min (r1, r2);
  omega = ((a>0) ? a : -a) + ((b>0) ? b : -b );
}


<<<<<<< HEAD
template <typename TInteger>
inline
void DGtal::CombinatorialDSS<TInteger>::computeLeaningPoints( 
              Point & uf, Point & ul, 
              Point & lf, Point & ll ) const
{
  ConstIterator it = begin();
=======
template < typename TConstIterator, typename TInteger >
inline
void DGtal::CombinatorialDSS<TConstIterator,TInteger>::computeLeaningPoints( 
              Point & uf, Point & ul, 
              Point & lf, Point & ll ) const
{
  ConstPointIterator it = pointBegin();
>>>>>>> 57b9cbb4
  while ( ! isUL ( it.getIndex() ) )
    ++it;
  uf = *it;

  Vector v = mainPatternVector();
  ul = uf + v*myNbRepeat;

  while ( ! previousIsLL ( it.getIndex() ) )
    ++it;
  lf = ( suffixLength() >= myLeftPatternLength ) ?  *it - mainPatternVector() : *it;

  int nbLowerRepeats = ( prefixLength() >= mainPatternLength() - myLeftPatternLength ) 
    ? myNbRepeat : myNbRepeat - 1;
  ll =  *it + v*nbLowerRepeats;

  if ( getRemainder( uf ) > getRemainder( lf ) ) 
    {
      swap ( uf, lf );
      swap ( ul, ll );
    }
}




/**
 * @return first upper leaning point.
 */
<<<<<<< HEAD
template <typename TInteger>
inline
typename DGtal::CombinatorialDSS<TInteger>::Point 
DGtal::CombinatorialDSS<TInteger>::getUf() const
=======
template < typename TConstIterator, typename TInteger >
inline
typename DGtal::CombinatorialDSS<TConstIterator,TInteger>::Point 
DGtal::CombinatorialDSS<TConstIterator,TInteger>::getUf() const
>>>>>>> 57b9cbb4
{
  Point uf, ul, lf, ll;
  computeLeaningPoints( uf, ul, lf, ll );
  return uf;
}


/**
 * @return last upper leaning point.
 */
template < typename TConstIterator, typename TInteger >
inline
<<<<<<< HEAD
typename DGtal::CombinatorialDSS<TInteger>::Point 
DGtal::CombinatorialDSS<TInteger>::getUl() const
=======
typename DGtal::CombinatorialDSS<TConstIterator,TInteger>::Point 
DGtal::CombinatorialDSS<TConstIterator,TInteger>::getUl() const
>>>>>>> 57b9cbb4
{
  Point uf, ul, lf, ll;
  computeLeaningPoints( uf, ul, lf, ll );
  return ul;
}


/**
 * @return first lower leaning point.
 */
template < typename TConstIterator, typename TInteger >
inline
<<<<<<< HEAD
typename DGtal::CombinatorialDSS<TInteger>::Point 
DGtal::CombinatorialDSS<TInteger>::getLf() const
=======
typename DGtal::CombinatorialDSS<TConstIterator,TInteger>::Point 
DGtal::CombinatorialDSS<TConstIterator,TInteger>::getLf() const
>>>>>>> 57b9cbb4
{
  Point uf, ul, lf, ll;
  computeLeaningPoints( uf, ul, lf, ll );
  return lf;
}


/**
 * @return last lower leaning point.
 */
template < typename TConstIterator, typename TInteger >
inline
<<<<<<< HEAD
typename DGtal::CombinatorialDSS<TInteger>::Point 
DGtal::CombinatorialDSS<TInteger>::getLl() const
=======
typename DGtal::CombinatorialDSS<TConstIterator,TInteger>::Point 
DGtal::CombinatorialDSS<TConstIterator,TInteger>::getLl() const
>>>>>>> 57b9cbb4
{
  Point uf, ul, lf, ll;
  computeLeaningPoints( uf, ul, lf, ll );
  return ll;
}


/**
 * @param a code.
 * @returns the vector defined by that code.
 */
<<<<<<< HEAD
template <typename TInteger>
inline
typename DGtal::CombinatorialDSS<TInteger>::Vector 
DGtal::CombinatorialDSS<TInteger>::displacement( Code c ) const
=======
template < typename TConstIterator, typename TInteger >
inline
typename DGtal::CombinatorialDSS<TConstIterator,TInteger>::Vector 
DGtal::CombinatorialDSS<TConstIterator,TInteger>::displacement( Code c ) const
>>>>>>> 57b9cbb4
{
  return this->myDisplacements( c );
}


<<<<<<< HEAD
template <typename TInteger>
inline
typename DGtal::CombinatorialDSS<TInteger>::Integer 
DGtal::CombinatorialDSS<TInteger>::getRemainder(const Point & aPoint) const
=======
template < typename TConstIterator, typename TInteger >
inline
typename DGtal::CombinatorialDSS<TConstIterator,TInteger>::Integer 
DGtal::CombinatorialDSS<TConstIterator,TInteger>::getRemainder(const Point & aPoint) const
>>>>>>> 57b9cbb4
{
  Integer a,b,mu,omega;
  Integer x = aPoint[0];
  Integer y = aPoint[1];
  getArithmeticalDescription( a, b, mu, omega );
  return a*x - b*y;
}


//                                                                           //
///////////////////////////////////////////////////////////////////////////////


// ----------------------- Accessors --------------------------------------


/**
 * Accessor to the first added point to the DSS
 * @return point.
 */
template < typename TConstIterator, typename TInteger >
inline
typename DGtal::CombinatorialDSS<TConstIterator,TInteger>::Point 
DGtal::CombinatorialDSS<TConstIterator,TInteger>::getFirstPoint() const
{
  return myFirstPoint;
}


/**
 * Accessor to the last added point to the DSS
 * @return point.
 */
template < typename TConstIterator, typename TInteger >
inline
typename DGtal::CombinatorialDSS<TConstIterator,TInteger>::Point 
DGtal::CombinatorialDSS<TConstIterator,TInteger>::getLastPoint() const
{
  return myLastPoint;
}


/**
 * @param aFC a FreemanChain.
 *
 * @param aOA the ordered alphabet.
 *
 * @param s the position from where the FreemanCode is
 * read (default value = 0).
 *
 * @param len (returns) the number of points inserted in
 * the DSS which is exacly the length of the Christoffel
 * word read (with repetitions).
 *
 * @return 'true' if the FreemanChain is coding a path
 * that is possibly digitally convex, 'false' if the
 * path is not digitally convex.
 */ 
//template <typename TInteger>
//bool 
//CombinatorialDSS<TInteger>::longestChristoffelPrefix(
//    Iterator it,
//    const OrderedAlphabet & aAlph)
//{
//  OrderedAlphabet::Size nb;
//  OrderedAlphabet::Size len;
//  OrderedAlphabet::Index e = it.getChain()->end().getPosition();
//  unsigned int a,b;
//  unsigned int lf1, lf2;
//  bool cvx = aAlph.duvalPPtoDSS(len, nb, a, b, lf1, lf2, 
//      it.getChain()->chain, it.getPosition(), e);
//
//  len *= nb;
//  Vector direction1 = FreemanChainCode::displacement(aAlph.letter(1) - '0');
//  Vector direction2 = FreemanChainCode::displacement(aAlph.letter(2) - '0');
//  Vector basicMove = ( direction1 * (Integer) a ) + (direction2 * (Integer) b );
//  bool trivial = (a == 0 || b == 0);
//
//  this->myA        = basicMove[1];
//  this->myB        = basicMove[0];
//  this->myNbUpPat  = (Integer) nb;
//  this->myNbLowPat = (trivial) ? this->myNbUpPat : this->myNbUpPat - 1;
//  this->myUf       = it.get();
//  this->myUl       = this->myUf + basicMove*nb;
//  this->myLf       = (trivial) ? 
//    this->myUf : 
//    this->myUf + ( direction1*(Integer)lf1 ) + (direction2*(Integer)lf2 );
//  this->myLl       = (trivial) ? this->myLf + basicMove*nb :
//                                 this->myLf + basicMove*(nb-1);
//  this->myMu       = this->myA*this->myUf[0] - this->myB*this->myUf[1];
//  this->myOmega    = DSS::template Tools<Integer,4>::norm(this->myA,this->myB);
//  this->myF        = it;
//  this->myL        = Iterator(*it.getChain(), it.getPosition() + len, this->myUl);
//  this->mySteps.clear();
//  if (a != 0) 
//    this->mySteps.push_back(direction1);
//  if (b != 0) 
//    this->mySteps.push_back(direction2);
//  return cvx;
//}
<|MERGE_RESOLUTION|>--- conflicted
+++ resolved
@@ -56,48 +56,6 @@
 
 template < typename TConstIterator, typename TInteger >
 inline
-<<<<<<< HEAD
-void DGtal::CombinatorialDSS<TInteger>::init(ConstIterator i)
-{
-  init( i.myDSS->myCodes, i.myDSS->myCodesLength, i.getIndex(), *i, i.myDSS->myDisplacements );
-}
-
-
-
-template <typename TInteger>
-inline
-void DGtal::CombinatorialDSS<TInteger>::init(const FreemanChainCode & fc)
-{
-  init( fc.chain.c_str(), static_cast<Size>( fc.size() ), 0, fc.firstPoint(), FreemanChainCode::displacement );
-}
-
-
-template <typename TInteger>
-inline
-void DGtal::CombinatorialDSS<TInteger>::init(const typename FreemanChainCode::ConstIterator& it)
-{
-  init( it.getChain()->chain.c_str(), static_cast<Size>( it.getChain()->size()), 
-       it.getPosition(), *it, FreemanChainCode::displacement);
-}
-
-template <typename TInteger>
-inline
-void DGtal::CombinatorialDSS<TInteger>::init( 
-             const Code * theCode, 
-             Size codeLength, 
-             Index firstLetter, 
-             const Point & start,
-             Vector (*displacements) (Code) )
-{
-  myCodes = theCode;
-  myCodesLength = codeLength;
-  myNbRepeat = 1;
-  myFirstLetter = myLastLetter = myPatternBegin  = myPatternEnd = myNextBefore =
-    myNextAfter = firstLetter; myFirstPoint = start;
-  myLastPoint = myFirstPoint + FreemanChainCode::displacement( getCode( myFirstLetter) );
-  myLeftPatternLength = 0;
-  myDisplacements = displacements;
-=======
 void 
 DGtal::CombinatorialDSS<TConstIterator, TInteger>::init( 
                     const ConstIterator & it,
@@ -153,7 +111,6 @@
   std::string::const_iterator string_it = it.getChain()->chain.begin();
   string_it += it.getPosition();
   init( string_it, *it, FreemanChainCode::displacement );
->>>>>>> 57b9cbb4
 }
 
 
@@ -162,16 +119,10 @@
  */
 template < typename TConstIterator, typename TInteger >
 inline
-<<<<<<< HEAD
-DGtal::CombinatorialDSS<TInteger>::CombinatorialDSS ( const Self & other ) :
-  myCodes             ( other.myCodes ),
-  myCodesLength       ( other.myCodesLength ),
-=======
 DGtal::CombinatorialDSS<TConstIterator,TInteger>::CombinatorialDSS ( const Self & other ) :
   myCodeHandler       ( other.myCodeHandler ),
   myBegin             ( other.myBegin ),
   myEnd               ( other.myEnd ),
->>>>>>> 57b9cbb4
   myFirstPoint        ( other.myFirstPoint ),
   myLastPoint         ( other.myLastPoint ),
   myFirstLetter       ( other.myFirstLetter ),
@@ -195,14 +146,9 @@
 DGtal::CombinatorialDSS<TConstIterator,TInteger> & 
 DGtal::CombinatorialDSS<TConstIterator,TInteger>::operator= ( const Self & other )
 {
-<<<<<<< HEAD
-  myCodes             = other.myCodes;
-  myCodesLength       = other.myCodesLength;
-=======
   myCodeHandler       = other.myCodeHandler;
   myBegin             = other.myBegin;
   myEnd               = other.myEnd;
->>>>>>> 57b9cbb4
   myFirstPoint        = other.myFirstPoint;
   myLastPoint         = other.myLastPoint;
   myFirstLetter       = other.myFirstLetter;
@@ -215,23 +161,6 @@
   myNextAfter         = other.myNextAfter;
   myDisplacements     = other.myDisplacements;
   return *this;
-<<<<<<< HEAD
-}
-
-/**
- * @param other the object to compare with.
- */
-template <typename TInteger>
-inline
-bool DGtal::CombinatorialDSS<TInteger>::operator==( const Self & other ) const
-{
-  return ( 
-          ( myFirstPoint == other.myFirstPoint) && ( myLastPoint == other.myLastPoint) 
-         ) || ( 
-          ( myFirstPoint == other.myFirstPoint) && ( myLastPoint == other.myLastPoint) 
-         );
-=======
->>>>>>> 57b9cbb4
 }
 
 
@@ -250,15 +179,7 @@
 inline
 bool DGtal::CombinatorialDSS<TConstIterator,TInteger>::operator==( const Self & other ) const
 {
-<<<<<<< HEAD
-  return  ( ( ( getFirstPoint() == other.getFirstPoint() ) && 
-             ( getLastPoint() == other.getLastPoint() ) ) 
-           || ( ( getFirstPoint() == other.getLastPoint() ) && 
-               ( getLastPoint() == other.getFirstPoint() ) ) 
-  );
-=======
   return ( ( begin() == other.begin() ) && ( end() == other.end() ) );
->>>>>>> 57b9cbb4
 }
 
 
@@ -275,40 +196,6 @@
 }
 
 
-<<<<<<< HEAD
-
-template <typename TInteger>
-inline
-typename DGtal::CombinatorialDSS<TInteger>::Reverse
-DGtal::CombinatorialDSS<TInteger>::getReverse() const
-{
-  return Reverse();
-}
-
-/**
- * Tests whether the current DSS can be extended at the front or at
- * the back depending on the iterator given as argument.  Computes
- * the parameters of the extended DSS if yes.
- * @return 'true' if yes, 'false' otherwise.
- */
-/* 
- * template <typename TInteger>
- * inline
- * bool DGtal::CombinatorialDSS<TInteger>::extendForward(ConstIterator it)
- * {
- *   // Normal cases
- *   if ( (Index) it.getPosition() == myLastLetter + 1) 
- *     return extendForward();
- *   if ( (Index) it.getPosition() == myFirstLetter - 1) 
- *     return extendBackward();
- *   if ( (Index) it.getPosition() == (myLastLetter+1) % (Size) myFC->size() ) 
- *     return extendForward();
- *   if ( (Index) it.getPosition() == (myFirstLetter-1) % (Size) myFC->size() ) 
- *     return extendBackward();
- *   ASSERT(false && "[CombinatorialDSS::extendForward(ConstIterator it)] iterator 'it' is not valid");
- * }
- */
-=======
 template < typename TConstIterator, typename TInteger >
 inline
 typename DGtal::CombinatorialDSS<TConstIterator,TInteger>::Reverse
@@ -316,7 +203,6 @@
 {
   return Reverse();
 }
->>>>>>> 57b9cbb4
 
 
 
@@ -327,11 +213,6 @@
 inline
 bool DGtal::CombinatorialDSS<TConstIterator,TInteger>::extendForward()
 {
-<<<<<<< HEAD
-  if (myLastLetter == myCodesLength )
-    return false;
-=======
->>>>>>> 57b9cbb4
   Code letterRead = getCode( myLastLetter + 1 );
   Code letterExpected = getCode( myNextAfter );
 
@@ -387,10 +268,7 @@
   } else {
     return false;
   }
-<<<<<<< HEAD
-=======
   ++myEnd;
->>>>>>> 57b9cbb4
   ++myLastLetter;
   myLastPoint += displacement( getCode( myLastLetter ) );
   return true;
@@ -404,15 +282,7 @@
 inline
 bool DGtal::CombinatorialDSS<TConstIterator,TInteger>::extendBackward()
 {
-<<<<<<< HEAD
-  if ( myFirstLetter == 0 )
-    {
-      return false;
-    }
-  Code letterRead = getCode( myFirstLetter - 1);
-=======
   Code letterRead = getCode( myFirstLetter - 1 );
->>>>>>> 57b9cbb4
   Code letterExpected = getCode( myNextBefore );
 
   // Test if the new letter forms a longer suffix of the main pattern
@@ -671,19 +541,10 @@
 /**
  * @return 'true' if yes, 'false' otherwise.
  */
-<<<<<<< HEAD
-template <typename TInteger>
-inline
-bool DGtal::CombinatorialDSS<TInteger>::isExtendableForward()
-{
-  if (myLastLetter == myCodesLength )
-    return false;
-=======
 template < typename TConstIterator, typename TInteger >
 inline
 bool DGtal::CombinatorialDSS<TConstIterator,TInteger>::isExtendableForward()
 {
->>>>>>> 57b9cbb4
   Code letterRead = getCode( myLastLetter + 1 );
   Code letterExpected = getCode( myNextAfter );
   if ( letterRead == letterExpected ) 
@@ -710,19 +571,10 @@
 /**
  * @return 'true' if yes, 'false' otherwise.
  */
-<<<<<<< HEAD
-template <typename TInteger>
-inline
-bool DGtal::CombinatorialDSS<TInteger>::isExtendableBackward()
-{
-  if ( myFirstLetter == 0 )
-    return false;
-=======
 template < typename TConstIterator, typename TInteger >
 inline
 bool DGtal::CombinatorialDSS<TConstIterator,TInteger>::isExtendableBackward()
 {
->>>>>>> 57b9cbb4
   Code letterRead = getCode( myFirstLetter - 1);
   Code letterExpected = getCode( myNextBefore );
   if ( letterRead == letterExpected ) 
@@ -744,8 +596,6 @@
     return false;
 }
 
-<<<<<<< HEAD
-=======
 template < typename TConstIterator, typename TInteger >
 inline
 void DGtal::CombinatorialDSS<TConstIterator,TInteger>::setPosition( 
@@ -765,7 +615,6 @@
   myFirstPoint += v;
   myLastPoint  += v;
 }
->>>>>>> 57b9cbb4
 
 
 /**
@@ -801,34 +650,15 @@
 DGtal::CombinatorialDSS<TConstIterator, TInteger >::selfDisplay ( std::ostream & out ) const
 {
   std::string s;
-<<<<<<< HEAD
-  if (myFirstLetter > 0 )
-    {
-      s += myCodes[myFirstLetter-1]; 
-      s += ".";
-    }
-  for (int i=myFirstLetter; i<= myLastLetter; i++) 
-    s += myCodes[i];
-  if (myLastLetter + 1 < myCodesLength )
-    {
-      s += ".";
-      s += myCodes[myLastLetter+1];
-    }
-=======
   for (int i=myFirstLetter; i<= myLastLetter; i++) 
     s += getCode( i );
   s += ".";
   for (int i=myLastLetter+1; i<myLastLetter+4 ; i++) 
     s += getCode( i );
->>>>>>> 57b9cbb4
   Integer a,b,mu,omega;
   getArithmeticalDescription(a,b,mu,omega);
   out << "[CombinatorialDSS]\n";
   out << "myCodes             = " << s << "\n";
-<<<<<<< HEAD
-  out << "myCodesLength       = " << myCodesLength << "\n";
-=======
->>>>>>> 57b9cbb4
   out << "myFirstPoint        = " << myFirstPoint << "\n";
   out << "myLastPoint         = " << myLastPoint << "\n";
   out << "myFirstLetter       = " << myFirstLetter << "\n";
@@ -894,13 +724,8 @@
 /*
  * template <typename TInteger>
  * inline
-<<<<<<< HEAD
- * typename DGtal::CombinatorialDSS<TInteger>::Code
- * DGtal::CombinatorialDSS<TInteger>::getCode(Index pos) const
-=======
  * typename DGtal::CombinatorialDSS<TConstIterator,TInteger>::Code
  * DGtal::CombinatorialDSS<TConstIterator,TInteger>::getCode(Index pos) const
->>>>>>> 57b9cbb4
  * {
  *   int fcSize = (int) myFC->size();
  *   if ( pos < 0 ) 
@@ -911,24 +736,12 @@
  * }
  */
 
-<<<<<<< HEAD
-/*
- * @param a position in the FreemanChain
- * @returns the letter at the given position
- */
-template <typename TInteger>
-=======
-template < typename TConstIterator, typename TInteger >
->>>>>>> 57b9cbb4
+template < typename TConstIterator, typename TInteger >
 inline
 typename DGtal::CombinatorialDSS<TConstIterator,TInteger>::Code
 DGtal::CombinatorialDSS<TConstIterator,TInteger>::getCode(Index pos)  
 {
-<<<<<<< HEAD
-  return myCodes[pos];
-=======
   return myCodeHandler.getCode( pos  );
->>>>>>> 57b9cbb4
 }
 
 template < typename TConstIterator, typename TInteger >
@@ -938,7 +751,6 @@
 {
   return myCodeHandler.getCode( pos  );
 }
-
 
 
 
@@ -958,21 +770,12 @@
 * Computes the vector defined by the main pattern.
 * @returns the vector defined by the main pattern.
 */
-<<<<<<< HEAD
-template <typename TInteger>
-inline
-typename DGtal::CombinatorialDSS<TInteger>::Vector
-DGtal::CombinatorialDSS<TInteger>::mainPatternVector() const
-{
-  ConstIterator it = begin();
-=======
 template < typename TConstIterator, typename TInteger >
 inline
 typename DGtal::CombinatorialDSS<TConstIterator,TInteger>::Vector
 DGtal::CombinatorialDSS<TConstIterator,TInteger>::mainPatternVector() const
 {
   ConstPointIterator it = pointBegin();
->>>>>>> 57b9cbb4
   while ( ! isUL ( it.getIndex() ) )
     ++it;
   Point p_uf = *it;
@@ -1086,11 +889,7 @@
 typename DGtal::CombinatorialDSS<TConstIterator,TInteger>::ConstPointIterator 
 DGtal::CombinatorialDSS<TConstIterator,TInteger>::pointBegin() const
 {
-<<<<<<< HEAD
-  return ConstIterator( this, myFirstLetter, myFirstPoint );
-=======
   return ConstPointIterator( this, myFirstLetter, myFirstPoint );
->>>>>>> 57b9cbb4
 }
 
 
@@ -1102,11 +901,7 @@
 typename DGtal::CombinatorialDSS<TConstIterator,TInteger>::ConstPointIterator 
 DGtal::CombinatorialDSS<TConstIterator,TInteger>::pointEnd() const
 {
-<<<<<<< HEAD
-  ConstIterator it ( this, myLastLetter+1, myLastPoint );
-=======
   ConstPointIterator it ( this, myLastLetter+1, myLastPoint );
->>>>>>> 57b9cbb4
   return ++it;
 }
 
@@ -1118,13 +913,8 @@
  */
 template < typename TConstIterator, typename TInteger >
 inline
-<<<<<<< HEAD
-typename DGtal::CombinatorialDSS<TInteger>::Integer
-DGtal::CombinatorialDSS<TInteger>::getA() const
-=======
 typename DGtal::CombinatorialDSS<TConstIterator,TInteger>::Integer
 DGtal::CombinatorialDSS<TConstIterator,TInteger>::getA() const
->>>>>>> 57b9cbb4
 {
   Integer a,b,mu,omega;
   getArithmeticalDescription ( a, b, mu, omega);
@@ -1136,13 +926,8 @@
  */
 template < typename TConstIterator, typename TInteger >
 inline
-<<<<<<< HEAD
-typename DGtal::CombinatorialDSS<TInteger>::Integer
-DGtal::CombinatorialDSS<TInteger>::getB() const
-=======
 typename DGtal::CombinatorialDSS<TConstIterator,TInteger>::Integer
 DGtal::CombinatorialDSS<TConstIterator,TInteger>::getB() const
->>>>>>> 57b9cbb4
 {
   Integer a,b,mu,omega;
   getArithmeticalDescription ( a, b, mu, omega);
@@ -1156,19 +941,11 @@
  */
 template < typename TConstIterator, typename TInteger >
 inline
-<<<<<<< HEAD
-typename DGtal::CombinatorialDSS<TInteger>::Integer
-DGtal::CombinatorialDSS<TInteger>::getMu() const
-{
-  Integer a,b,mu,omega;
-  getArithmeticalDescription ( a, b, mu, omega);
-=======
 typename DGtal::CombinatorialDSS<TConstIterator,TInteger>::Integer
 DGtal::CombinatorialDSS<TConstIterator,TInteger>::getMu() const
 {
   Integer a,b,mu,omega;
   getArithmeticalDescription ( a, b, mu, omega );
->>>>>>> 57b9cbb4
   return mu;
 }
 
@@ -1178,19 +955,11 @@
  */
 template < typename TConstIterator, typename TInteger >
 inline
-<<<<<<< HEAD
-typename DGtal::CombinatorialDSS<TInteger>::Integer
-DGtal::CombinatorialDSS<TInteger>::getOmega() const
-{
-  Integer a,b,mu,omega;
-  getArithmeticalDescription ( a, b, mu, omega);
-=======
 typename DGtal::CombinatorialDSS<TConstIterator,TInteger>::Integer
 DGtal::CombinatorialDSS<TConstIterator,TInteger>::getOmega() const
 {
   Integer a,b,mu,omega;
   getArithmeticalDescription ( a, b, mu, omega );
->>>>>>> 57b9cbb4
   return omega;
 }
 
@@ -1206,15 +975,6 @@
 void DGtal::CombinatorialDSS<TConstIterator,TInteger>::getArithmeticalDescription(
     Integer &a, Integer &b, Integer &mu, Integer &omega ) const
 {
-<<<<<<< HEAD
-  ConstIterator itBegin = begin();
-  while ( itBegin.getIndex() != myPatternBegin ) 
-    itBegin++;
-  ConstIterator itEnd = end();
-  while ( itEnd.getIndex() != myPatternEnd+1 ) 
-    itEnd--;
-  ConstIterator it;
-=======
   ConstPointIterator itBegin = pointBegin();
   while ( itBegin.getIndex() != myPatternBegin ) 
     itBegin++;
@@ -1222,7 +982,6 @@
   while ( itEnd.getIndex() != myPatternEnd+1 ) 
     itEnd--;
   ConstPointIterator it;
->>>>>>> 57b9cbb4
   Size myRightPatternLenght = mainPatternLength() - myLeftPatternLength;
   it = itBegin;
   for (int i=0; i<myRightPatternLenght; i++)
@@ -1240,15 +999,6 @@
 }
 
 
-<<<<<<< HEAD
-template <typename TInteger>
-inline
-void DGtal::CombinatorialDSS<TInteger>::computeLeaningPoints( 
-              Point & uf, Point & ul, 
-              Point & lf, Point & ll ) const
-{
-  ConstIterator it = begin();
-=======
 template < typename TConstIterator, typename TInteger >
 inline
 void DGtal::CombinatorialDSS<TConstIterator,TInteger>::computeLeaningPoints( 
@@ -1256,7 +1006,6 @@
               Point & lf, Point & ll ) const
 {
   ConstPointIterator it = pointBegin();
->>>>>>> 57b9cbb4
   while ( ! isUL ( it.getIndex() ) )
     ++it;
   uf = *it;
@@ -1285,17 +1034,10 @@
 /**
  * @return first upper leaning point.
  */
-<<<<<<< HEAD
-template <typename TInteger>
-inline
-typename DGtal::CombinatorialDSS<TInteger>::Point 
-DGtal::CombinatorialDSS<TInteger>::getUf() const
-=======
 template < typename TConstIterator, typename TInteger >
 inline
 typename DGtal::CombinatorialDSS<TConstIterator,TInteger>::Point 
 DGtal::CombinatorialDSS<TConstIterator,TInteger>::getUf() const
->>>>>>> 57b9cbb4
 {
   Point uf, ul, lf, ll;
   computeLeaningPoints( uf, ul, lf, ll );
@@ -1308,13 +1050,8 @@
  */
 template < typename TConstIterator, typename TInteger >
 inline
-<<<<<<< HEAD
-typename DGtal::CombinatorialDSS<TInteger>::Point 
-DGtal::CombinatorialDSS<TInteger>::getUl() const
-=======
 typename DGtal::CombinatorialDSS<TConstIterator,TInteger>::Point 
 DGtal::CombinatorialDSS<TConstIterator,TInteger>::getUl() const
->>>>>>> 57b9cbb4
 {
   Point uf, ul, lf, ll;
   computeLeaningPoints( uf, ul, lf, ll );
@@ -1327,13 +1064,8 @@
  */
 template < typename TConstIterator, typename TInteger >
 inline
-<<<<<<< HEAD
-typename DGtal::CombinatorialDSS<TInteger>::Point 
-DGtal::CombinatorialDSS<TInteger>::getLf() const
-=======
 typename DGtal::CombinatorialDSS<TConstIterator,TInteger>::Point 
 DGtal::CombinatorialDSS<TConstIterator,TInteger>::getLf() const
->>>>>>> 57b9cbb4
 {
   Point uf, ul, lf, ll;
   computeLeaningPoints( uf, ul, lf, ll );
@@ -1346,13 +1078,8 @@
  */
 template < typename TConstIterator, typename TInteger >
 inline
-<<<<<<< HEAD
-typename DGtal::CombinatorialDSS<TInteger>::Point 
-DGtal::CombinatorialDSS<TInteger>::getLl() const
-=======
 typename DGtal::CombinatorialDSS<TConstIterator,TInteger>::Point 
 DGtal::CombinatorialDSS<TConstIterator,TInteger>::getLl() const
->>>>>>> 57b9cbb4
 {
   Point uf, ul, lf, ll;
   computeLeaningPoints( uf, ul, lf, ll );
@@ -1364,33 +1091,19 @@
  * @param a code.
  * @returns the vector defined by that code.
  */
-<<<<<<< HEAD
-template <typename TInteger>
-inline
-typename DGtal::CombinatorialDSS<TInteger>::Vector 
-DGtal::CombinatorialDSS<TInteger>::displacement( Code c ) const
-=======
 template < typename TConstIterator, typename TInteger >
 inline
 typename DGtal::CombinatorialDSS<TConstIterator,TInteger>::Vector 
 DGtal::CombinatorialDSS<TConstIterator,TInteger>::displacement( Code c ) const
->>>>>>> 57b9cbb4
 {
   return this->myDisplacements( c );
 }
 
 
-<<<<<<< HEAD
-template <typename TInteger>
-inline
-typename DGtal::CombinatorialDSS<TInteger>::Integer 
-DGtal::CombinatorialDSS<TInteger>::getRemainder(const Point & aPoint) const
-=======
 template < typename TConstIterator, typename TInteger >
 inline
 typename DGtal::CombinatorialDSS<TConstIterator,TInteger>::Integer 
 DGtal::CombinatorialDSS<TConstIterator,TInteger>::getRemainder(const Point & aPoint) const
->>>>>>> 57b9cbb4
 {
   Integer a,b,mu,omega;
   Integer x = aPoint[0];
