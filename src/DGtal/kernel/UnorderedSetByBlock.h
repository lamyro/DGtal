/**
 *  This program is free software: you can redistribute it and/or modify
 *  it under the terms of the GNU Lesser General Public License as
 *  published by the Free Software Foundation, either version 3 of the
 *  License, or  (at your option) any later version.
 *
 *  This program is distributed in the hope that it will be useful,
 *  but WITHOUT ANY WARRANTY; without even the implied warranty of
 *  MERCHANTABILITY or FITNESS FOR A PARTICULAR PURPOSE.  See the
 *  GNU General Public License for more details.
 *
 *  You should have received a copy of the GNU General Public License
 *  along with this program.  If not, see <http://www.gnu.org/licenses/>.
 *
 **/

#pragma once
/**
 * @file UnorderedSetByBlock.h
 * @author Jacques-Olivier Lachaud (\c jacques-olivier.lachaud@univ-savoie.fr )
 * Laboratory of Mathematics (CNRS, UMR 5807), University of Savoie, France
 *
 * @date 2020/04/24
 * 
 */
#ifndef UNORDEREDSETBYBLOCK_HPP
#define UNORDEREDSETBYBLOCK_HPP

#include <unordered_map>
#include <boost/iterator/iterator_facade.hpp>
#include "DGtal/base/Common.h"
#include "DGtal/base/Bits.h"
#include "DGtal/kernel/CUnsignedNumber.h"
#include "DGtal/kernel/CIntegralNumber.h"
#include "DGtal/kernel/PointVector.h"
#include "DGtal/kernel/PointHashFunctions.h"

namespace DGtal
{

  /// Splits an integral-array element into an integral-array element
<<<<<<< HEAD
  /// and a 32 or 64 bit integer (depending on \a TWord). The expected
  /// behaviour is for an element e of dimension 3 (and 32 bits word):
  ///
=======
  /// and a 32 bit integer. The expected behaviour is the following one for an element e
  /// of dimension 3:
  /// \code
  /// Splitter< Point > split;
  /// auto v = split( Point( 117, 43, 52 ) );
  /// v.first  == 117 & 0x1f
  /// v.second == Point( 117 & 0xffff...ffe0, 43, 52 );
  /// \endcode
  ///
  /// @tparam TElement the type of array-like element.
  ///
  /// @note In subclass, we use mask operations instead of mult/div 32. The result
  /// 4 x times faster !
  ///
  /// @note The generic class is not implemented since it is based on bit operations.
  ///
  /// @see UnorderedSetByBlock
  template < typename TElement >
  struct Splitter {
    typedef Splitter< TElement > Self;
    typedef TElement             Element;
    typedef uint32_t             Word;

    /// Splits an element \a e into a pair grouping its block
    /// coordinates and its bit within this block.
    ///
    /// @param e any lattice point
    ///
    /// @return a pair grouping its block coordinates and its bit
    /// within this block.
    static
    std::pair< Element, DGtal::Dimension >
    split( const Element& e )
    {
      BOOST_STATIC_ASSERT( true && "[Splitter<TElement>::split] Generic version not implemented." );
      return std::make_pair( e, 0 );
    }

    /// Rejoins a splitted element (see \ref split).
    ///
    /// @param e the block coordinate of the element.
    /// @param x the bit coordinate of the element.
    ///
    /// @return the corresponding rejoined element.
    static
    Element
    join( const Element& e, DGtal::Dimension x )
    {
      BOOST_STATIC_ASSERT( true && "[Splitter<TElement>::join] Generic version not implemented." );
      (void)x; // Avoids unused parameter warning
      return e;
    }

    /// Rejoins a splitted element (see \ref split).
    ///
    /// @param p a pair grouping the block coordinate and the bit
    /// coordinate of the element.
    ///
    /// @return the corresponding rejoined element.
    static
    Element
    join( const std::pair< Element, DGtal::Dimension >& p )
    {
      return join( p.first, p.second );
    }
  };
  
  /// Splits an integral-array element into an integral-array element
  /// and a 32 bit integer. The expected behaviour is the following one for an element e
  /// of dimension 3:
>>>>>>> 0c63891f
  /// \code
  /// Splitter< Point > split; // default is split with 32 bits word
  /// auto v = split( Point( 117, 43, 52 ) );
  /// v.first  == 117 & 31
  /// v.second == Point( 117 - v.first, 43, 52 );
  /// \endcode
  ///
<<<<<<< HEAD
=======
  /// @tparam dim the dimension of the integral array.
  /// @tparam TContainer the container for PointVector.
  ///
  /// @note In subclass, we use mask operations instead of mult/div 32. The result
  /// 4 x times faster !
  ///
  /// @note Specialization for 32 bits integer types
  ///
  /// @see UnorderedSetByBlock
  template < DGtal::Dimension dim, typename TContainer >
  struct Splitter< PointVector< dim, DGtal::int32_t, TContainer > > {
    typedef PointVector< dim, DGtal::int32_t, TContainer > Element;
    typedef Splitter< Element >  Self;
    typedef uint32_t             Word;

    /// Splits an element \a e into a pair grouping its block
    /// coordinates and its bit within this block.
    ///
    /// @param e any lattice point
    ///
    /// @return a pair grouping its block coordinates and its bit
    /// within this block.
    static
    std::pair< Element, DGtal::Dimension >
    split( const Element& e )
    {
      Element se = e;
      se[ 0 ]   &= 0xffffffe0;
      return std::make_pair( se, (DGtal::Dimension) e[ 0 ] & 0x0000001f );
    }

    /// Rejoins a splitted element (see \ref split).
    ///
    /// @param e the block coordinate of the element.
    /// @param x the bit coordinate of the element.
    ///
    /// @return the corresponding rejoined element.
    static
    Element
    join( const Element& e, DGtal::Dimension x )
    {
      Element ge = e;
      ge[ 0 ] |= x;
      return ge;
    }

    /// Rejoins a splitted element (see \ref split).
    ///
    /// @param p a pair grouping the block coordinate and the bit
    /// coordinate of the element.
    ///
    /// @return the corresponding rejoined element.
    static
    Element
    join( const std::pair< Element, DGtal::Dimension >& p )
    {
      Element ge = p.first;
      ge[ 0 ] |= p.second; 
      return ge;
    }
  }; // struct Splitter< PointVector< dim, DGtal::int32_t, TContainer > >

  /// Splits an integral-array element into an integral-array element
  /// and a 32 bit integer. The expected behaviour is the following one for an element e
  /// of dimension 3:
>>>>>>> 0c63891f
  /// \code
  /// Splitter< Point,uint64_t > split; // for 64 bits word
  /// auto v = split( Point( 117, 43, 52 ) );
  /// v.first  == 117 & 63
  /// v.second == Point( 117 - v.first, 43, 52 );
  /// \endcode
  ///
<<<<<<< HEAD
  /// @tparam TElement the type of array-like element.
=======
  /// @tparam dim the dimension of the integral array.
  /// @tparam TContainer the container for PointVector.
  ///
  /// @note In subclass, we use mask operations instead of mult/div 32. The result
  /// 4 x times faster !
  ///
  /// @note Specialization for 64 bits integer types
>>>>>>> 0c63891f
  ///
  /// @see UnorderedSetByBlock
  template < typename TElement, typename TWord = uint32_t >
  struct Splitter {
    typedef Splitter< TElement,TWord >   Self;
    typedef TElement                     Element;
    typedef TWord                        Word;
    typedef typename Element::Coordinate Coordinate;

    BOOST_CONCEPT_ASSERT(( concepts::CIntegralNumber< Word > ));
    BOOST_CONCEPT_ASSERT(( concepts::CUnsignedNumber< Word > ));
    
    /// Splits an element \a e into a pair grouping its block
    /// coordinates and its bit within this block.
    ///
    /// @param e any lattice point
    ///
    /// @return a pair grouping its block coordinates and its bit
    /// within this block.
    static
    std::pair< Element, Coordinate >
    split( Element e )
    {
      auto block_coords = 
	( e[ 0 ] & static_cast<Coordinate>( sizeof( Word ) * 8 - 1 ) );
      e[ 0 ] -= block_coords;    
      return { e, block_coords };
    }

    /// Rejoins a splitted element (see \ref split).
    ///
    /// @param e the block coordinate of the element.
    /// @param x the bit coordinate of the element.
    ///
    /// @return the corresponding rejoined element.
    static
    Element
    join( Element e, Coordinate x )
    {
      e[ 0 ] |= x;
      return e;
    }

    /// Rejoins a splitted element (see \ref split).
    ///
    /// @param p a pair grouping the block coordinate and the bit
    /// coordinate of the element.
    ///
    /// @return the corresponding rejoined element.
    static
    Element
    join( const std::pair< Element, Coordinate >& p )
    {
      Element ge = p.first;
      ge[ 0 ] |= p.second; 
      return ge;
    }
  };
  

  /// This data structure represents a set of elements that must be
  /// integral arrays (i.e. digital points). It is similar to an
  /// unordered_set, but much more compact in general. The container
  /// used is a unordered_map from point to a 32-bit word. The idea is
  /// to group consecutive elements/points along x axis by blocks of
  /// 32 bits.  If any point in a block is present, the corresponding
  /// element is present in the unordered_map and bits set to 1 in the
  /// word correspond to points present in the set. On average, memory
  /// occupancy is divided by four, the structure is four times faster
  /// for traversal and approximately same speed for
  /// queries/insertion/erase.
  ///
  /// Almost all standard operations of unordered_set in c++11 are implemented.
  ///
  /// @tparam Key the type of integral array.
  /// @tparam TSplitter the type for splitting a key into a block and a bit (see \ref Splitter).
  /// @tparam Hash the type that provides a hasher for Key.
  /// @tparam KeyEqual the type that provides an equality comparator for Key.
  /// @tparam UnorderedMapAllocator the type that provides an allocator for the underlying unordered_map container.
  ///
  /// Specialized versions of Splitter are written for usual digital
  /// points of Z2i or Z3i.
  ///
  /// @code
  /// #include "DGtal/kernel/UnorderedSetByBlock.h"
  /// ...
  /// typedef DGtal::PointVector< 3, int >  Point3i; // digital point in Z3;
  /// std::unordered_set< Point3i >         aSet;    // usual data structure
  /// DGtal::UnorderedSetByBlock< Point3i > aSet2;   // this data structure
  /// // same code after for aSet or aSet2.
  /// @endcode
  template < typename Key,
	     typename TSplitter = Splitter< Key >,
	     class Hash = std::hash<Key>,
	     class KeyEqual = std::equal_to<Key>,
	     class UnorderedMapAllocator = std::allocator<
	       std::pair<const Key, typename TSplitter::Word >
	       >
	     >
  struct UnorderedSetByBlock {
    typedef UnorderedSetByBlock< Key, TSplitter, Hash, KeyEqual > Self;
    typedef TSplitter               Splitter;
    typedef typename Splitter::Word Word;
    /// The underlying container, an unordered_map.
    typedef std::unordered_map< Key, Word, Hash, KeyEqual,
				UnorderedMapAllocator > Container;
    
    // Standard types
    /// Key
    typedef Key key_type;
    /// Key
    typedef Key value_type;
    /// Unsigned integer type (usually std::size_t)
    typedef typename Container::size_type size_type;
    /// Signed integer type (usually std::ptrdiff_t)
    typedef typename Container::difference_type difference_type;
    /// Hash
    typedef Hash     hasher;
    /// KeyEqual
    typedef KeyEqual key_equal;
    /// Allocator
    typedef typename Container::allocator_type allocator_type;
    /// Reference to value_type/Key
    typedef Key& reference;
    /// Const reference to value_type/Key
    typedef const Key& const_reference;
    /// Pointer to value_type/Key
    typedef Key* pointer;
    /// Const Pointer to value_type/Key
    typedef const Key* const_pointer;

  public:
    // ---------------------- iterators --------------------------------
    
    /// Read iterator on set elements. Model of ForwardIterator.
    struct const_iterator
      : public boost::iterator_facade< const_iterator, Key const,
				       boost::forward_traversal_tag,
				       Key const >
    {
      friend struct UnorderedSetByBlock< Key, TSplitter, Hash, KeyEqual >;
      /// Default constructor
      const_iterator() : collection( nullptr ), it(), bit( 0 ), current( 0 ) {}

      /// Constructor from set and container iterator
      /// @param aSet a reference to the visited unordered block set
      /// @param anIt an iterator in the container of this set.
      const_iterator( const Self& aSet, typename Container::const_iterator anIt )
	: collection( &aSet ), it( anIt )
      {
	if ( it != collection->my_elements.cend() )
	  {
	    current  = it->second;
	    bit      = Bits::leastSignificantBit( current );
	  }
	else
	  {
	    current = 0;
	    bit     = 0;
	  }
      }

      /// Constructor from set, container iterator and starting bit
      /// @param aSet a reference to the visited unordered block set
      /// @param anIt an iterator in the container of this set.
      /// @param aBit the bit index in the word pointed by \a anIt.
      const_iterator( const Self& aSet, typename Container::const_iterator anIt, DGtal::Dimension aBit )
	: collection( &aSet ), it( anIt ), bit( aBit )
      {
	if ( it != collection->my_elements.cend() )
	  {
	    current  = it->second;
	    current &= ~((Word) (( 1 << bit ) - 1));
	  }
	else
	  current = 0;
      }

      /// Constructor from set and starting key.
      /// @param aSet a reference to the visited unordered block set
      /// @param key any key (if it is in the set, the iterator point on the key, otherwise it is iterator `cend()`.
      const_iterator( const Self& aSet, const Key& key )
	: collection( &aSet )
      {
	auto se  = collection->my_splitter.split( key );
	it       = collection->my_elements.find( se.first );
	if ( it != collection->my_elements.cend() )
	  {
	    bit     = se.second;
	    current = it->second & ~( ( ((Word) 1) << bit ) - 1 );
	  }
	else
	  {
	    bit     = 0;
	    current = 0;
	  }
      }
      
    private:
      friend class boost::iterator_core_access;
      void increment()
      {
	ASSERT( current != 0 && "Invalid increment on const_iterator" );
	current &= ~( (Word)1 << bit );
	if ( current == 0 )
	  {
	    ++it;
	    if ( it != collection->my_elements.cend() )
	      {
		current = it->second;
		bit     = Bits::leastSignificantBit( current );
	      }
	    else
	      {
		current = 0;
		bit     = 0; // NB: LSB(0) is undefined
	      }
	  }
	else
	  bit = Bits::leastSignificantBit( current );
      }
      
      bool equal( const const_iterator & other ) const
      {
	ASSERT( collection == other.collection );
        return it == other.it && bit == other.bit;
      }

      const Key dereference() const
      {
	return collection->my_splitter.join( it->first, bit );
      }

      /// the collection that this iterator is traversing.
      const Self*                  collection;
      /// the hidden iterator that traverses the block map.
      typename Container::const_iterator it;
      /// the current position in the block.
      DGtal::Dimension             bit;
      /// the current value of the block, where visited bits have been erased.
      Word                         current;
      
    };

    /// Read-write iterator on set elements. Model of ForwardIterator.
    struct iterator
      : public boost::iterator_facade< iterator, Key const,
				       boost::forward_traversal_tag,
				       Key const >
    {
      friend struct UnorderedSetByBlock< Key, TSplitter, Hash, KeyEqual >;
      /// Default constructor
      iterator() : collection( nullptr ), it(), bit( 0 ), current( 0 ) {}

      /// Constructor from set and container iterator
      /// @param aSet a reference to the visited unordered block set
      /// @param anIt an iterator in the container of this set.
      iterator( Self& aSet, typename Container::iterator anIt )
	: collection( &aSet ), it( anIt )
      {
	if ( it != collection->my_elements.end() )
	  {
	    current  = it->second;
	    bit      = Bits::leastSignificantBit( current );
	  }
	else
	  {
	    current = 0;
	    bit     = 0;
	  }
      }

      /// Constructor from set, container iterator and starting bit
      /// @param aSet a reference to the visited unordered block set
      /// @param anIt an iterator in the container of this set.
      /// @param aBit the bit index in the word pointed by \a anIt.
      iterator( Self& aSet, typename Container::iterator anIt, DGtal::Dimension aBit )
	: collection( &aSet ), it( anIt ), bit( aBit )
      {
	if ( it != collection->my_elements.end() )
	  {
	    current  = it->second;
	    current &= ~((Word) (( 1 << bit ) - 1));
	  }
	else
	  current = 0;
      }

      /// Constructor from set and starting key.
      /// @param aSet a reference to the visited unordered block set
      /// @param key any key (if it is in the set, the iterator point on the key, otherwise it is iterator `end()`.
      iterator( Self& aSet, const Key& key )
	: collection( &aSet )
      {
	auto se  = collection->my_splitter.split( key );
	it       = collection->my_elements.find( se.first );
	if ( it != collection->my_elements.end() )
	  {
	    bit     = se.second;
	    current = it->second & ~( ( ((Word) 1) << bit ) - 1 );
	  }
	else
	  {
	    bit     = 0;
	    current = 0;
	  }
      }

      /// Constructor from const_iterator
      /// @param other any const_iterator
      iterator( const const_iterator& other )
	: collection( other.collection ), it( other.it ),
	  bit( other.bit ), current( other.current )
      {}

      /// Move constructor from const_iterator
      /// @param other any const_iterator
      iterator( const_iterator&& other )
	: collection( std::move( other.collection ) ),
	  it( std::move( other.it ) ),
	  bit( std::move( other.bit ) ),
	  current( std::move( other.current ) )
      {}
      
      /// Conversation to const_iterator
      /// @return the corresponding const_iterator
      operator const_iterator() const
      {
	return const_iterator( *collection, it, bit );
      }
      
    private:
      friend class boost::iterator_core_access;
      void increment()
      {
	ASSERT( current != 0 && "Invalid increment on iterator" );
	current &= ~( (Word)1 << bit );
	if ( current == 0 )
	  {
	    ++it;
	    if ( it != collection->my_elements.end() )
	      {
		current = it->second;
		bit     = Bits::leastSignificantBit( current );
	      }
	    else
	      {
		current = 0;
		bit     = 0; // NB: LSB(0) is undefined
	      }
	  }
	else
	  bit = Bits::leastSignificantBit( current );
      }
      
      bool equal( const iterator & other ) const
      {
	ASSERT( collection == other.collection );
        return it == other.it && bit == other.bit;
      }

      // The equality comparator with const_iterator must also be
      // provided to respect the standard that says that iterator and
      // const_iterator should always be comparable.
      bool equal( const const_iterator & other ) const
      {
	ASSERT( collection == other.collection );
        return it == other.it && bit == other.bit;
      }
      
      const Key dereference() const
      {
	return collection->my_splitter.join( it->first, bit );
      }

      /// the collection that this iterator is traversing.
      Self*                        collection;
      /// the hidden iterator that traverses the block map.
      typename Container::iterator it;
      /// the current position in the block.
      DGtal::Dimension             bit;
      /// the current value of the block, where visited bits have been erased.
      Word                         current;
      
    };

    // ------------------------- standard services ----------------------------------
    /// @name Standard services (construction, initialization, assignment)
    /// @{
  public:
    
    /// Main constructor.
    /// @param bucket_count the initial number of buckets for the underlying container.
    /// @param splitter the splitter object for keys.
    /// @param hash the hash object for keys.
    /// @param equal the key equality comparator object for keys.
    /// @param alloc the allocator for the underlying container.
    UnorderedSetByBlock( size_type bucket_count = 23,
			 const Splitter & splitter = Splitter(),
			 const Hash& hash = Hash(),
			 const key_equal& equal = key_equal(),
			 const UnorderedMapAllocator& alloc = UnorderedMapAllocator())
      : my_splitter( splitter ),
	my_elements( bucket_count, hash, equal, alloc ),
	my_size( 0 ) {}

    /// Default destructor
    ~UnorderedSetByBlock() = default;

    /// Copy constructor
    /// @param other the object to clone
    UnorderedSetByBlock( const Self& other )
      : my_splitter( other.my_splitter ),
	my_elements( other.my_elements ),
	my_size( other.my_size )
    {}
    
    /// Move constructor
    /// @param other the object to clone
    UnorderedSetByBlock( Self&& other )
      : my_splitter( std::move( other.my_splitter ) ),
	my_elements( std::move( other.my_elements ) ),
	my_size( std::move( other.my_size ) )
    {}
    
    /// Assignment
    /// @param other the object to clone
    /// @return a reference to this
    Self& operator=( const Self& other )
    {
      if ( this != &other )
	{
	  my_splitter = other.my_splitter;
	  my_elements = other.my_elements;
	  my_size     = other.my_size;
	}
      return *this;
    }
    /// Default move assignment
    /// @param other the object to clone
    /// @return a reference to this
    Self& operator=( Self&& other )
    {
      my_splitter = std::move( other.my_splitter );
      my_elements = std::move( other.my_elements );
      my_size     = std::move( other.my_size );
      return *this;
    }

    /// @}
    
    // ---------------------- iterator services -----------------------------
    /// @name Iterator services
    /// @{
  public:
    
    /// @return an iterator of the first stored element
    iterator begin()
    {
      return iterator( *this, my_elements.begin() );
    }
    /// @return an iterator past the last stored element
    iterator end()
    {
      return iterator( *this, my_elements.end() );
    }
    
    /// @return an iterator of the first stored element
    const_iterator begin() const
    {
      return const_iterator( *this, my_elements.cbegin() );
    }
    /// @return an iterator past the last stored element
    const_iterator end() const
    {
      return const_iterator( *this, my_elements.cend() );
    }

    /// @return an iterator of the first stored element
    const_iterator cbegin() const
    {
      return const_iterator( *this, my_elements.cbegin() );
    }
    /// @return an iterator past the last stored element
    const_iterator cend() const
    {
      return const_iterator( *this, my_elements.cend() );
    }

    /// @}

    // ---------------------- capacity services -----------------------------
    /// @name Capacity services
    /// @{
  public:
    
    /// @return 'true' iff the container is empty
    bool empty() const noexcept { return my_elements.empty(); }
    /// @return the number of elements stored in the container.
    size_type size() const noexcept { return my_size; }
    /// @return the maximum number of elements that can be stored in the container.
    size_type max_size() const noexcept { return my_elements.max_size(); }

    /// @note Specific to this data structure.
    /// @return the number of blocks stored in the container.
    size_type blocks() const noexcept { return my_elements.size(); }

    /// @note Specific to this data structure.
    /// @return an evaluation of the memory usage of this data structure.
    size_type memory_usage() const noexcept
    {
      size_type mem = (my_elements.bucket_count()+1) * sizeof( void* )
	+ 2 * sizeof( size_type );
      mem += blocks() * ( sizeof( void* )       /* next */
			  + sizeof( Key )       /* key */
			  + sizeof( Word )      /* value */
			  + sizeof( size_type ) /* hash  */
			  + sizeof( void* )     /* dyn. alloc. */ );
      return mem;
    }

    /// @note Specific to this data structure.
    /// @return an evaluation of the memory usage of the same data
    /// stored in an unordered set.
    size_type memory_usage_unordered_set() const noexcept
    {
      size_type mem = (my_elements.bucket_count()+1) * sizeof( void* )
	+ 2 * sizeof( size_type );
      mem += size() * ( sizeof( void* )       /* next */
			+ sizeof( Key )       /* key */
			+ sizeof( size_type ) /* hash  */
			+ sizeof( void* )     /* dyn. alloc. */ );
      return mem;
    }

    /// @}
    
    // ---------------------- modifier services -----------------------------
    /// @name Modifier services
    /// @{
  public:
    
    /// Clears the container
    void clear() noexcept
    {
      my_elements.clear();
      my_size = 0;
    }

    /// Exchanges the contents of the container with those of
    /// other. Does not invoke any move, copy, or swap operations on
    /// individual elements.
    ///
    /// @param other the other set to exchange with.
    ///
    /// @note All iterators and references remain valid. The
    /// past-the-end iterator is invalidated. The Hash and KeyEqual
    /// objects must be Swappable, and they are exchanged using
    /// unqualified calls to non-member swap.
    void swap( Self& other ) noexcept
    {
      std::swap( my_splitter, other.my_splitter );
      std::swap( my_elements, other.my_elements );
      std::swap( my_size, other.my_size );
    }
    
    /**
     *  @brief Attempts to insert an element into the set.
     *  @param  value  Element to be inserted.
     *  @return  A pair, of which the first element is an iterator that points
     *           to the possibly inserted element, and the second is a bool
     *           that is true if the element was actually inserted.
     *
     *  This function attempts to insert an element into the set.  A set
     *  relies on unique keys and thus an element is only inserted if it is
     *  not already present in the set.
     *
     *  Insertion requires amortized constant time.
     */
    std::pair<iterator,bool> insert( const value_type& value )
    {
      const auto se = my_splitter.split( value );
      auto it = my_elements.find( se.first );
      if ( it == my_elements.end() )
	{
	  auto   p = my_elements.insert( std::make_pair( se.first,
							 ( (Word) 1 ) << se.second ) );
	  my_size += 1;
	  return std::make_pair( iterator( *this, p.first, se.second ), true );
	}
      else
	{
	  bool exist = it->second & ( ( (Word) 1 ) << se.second );
	  if ( ! exist )
	    {
	      it->second |= ( (Word) 1 ) << se.second;
	      my_size    += 1;
	    }
	  return std::make_pair( iterator( *this, it, se.second ), ! exist );
	}
    }

    /**
     *  @brief Attempts to build and insert an element into the set.
     *  @param __args  Arguments used to generate an element.
     *  @return  A pair, of which the first element is an iterator that points
     *           to the possibly inserted element, and the second is a bool
     *           that is true if the element was actually inserted.
     *
     *  This function attempts to build and insert an element into the set.
     *  A set relies on unique keys and thus an element is only inserted if
     *  it is not already present in the set.
     *
     *  Insertion takes amortized constant time.
     */
    template<typename... _Args>
    std::pair<iterator, bool>
    emplace(_Args&&... __args)
    {
      const auto se = my_splitter.split( Key( std::forward<_Args>(__args)... ) );
      auto it = my_elements.find( se.first );
      if ( it == my_elements.end() )
	{
	  auto   p = my_elements.insert( std::make_pair( se.first,
							 ( (Word) 1 ) << se.second ) );
	  my_size += 1;
	  return std::make_pair( iterator( *this, p.first, se.second ), true );
	}
      else
	{
	  bool exist = it->second & ( ( (Word) 1 ) << se.second );
	  if ( ! exist )
	    {
	      it->second |= ( (Word) 1 ) << se.second;
	      my_size    += 1;
	    }
	  return std::make_pair( iterator( *this, it, se.second ), ! exist );
	}
    }

    /// Removes specified element from the container.
    /// @param pos a valid iterator in this data structure
    /// @return the iterator following the last removed element.
    ///
    /// @note References and iterators to the erased elements are
    /// invalidated. Other iterators and references are not
    /// invalidated.
    ///
    /// @pre The iterator pos must be valid and dereferenceable. Thus
    /// the end() iterator (which is valid, but is not
    /// dereferenceable) cannot be used as a value for pos.
    iterator erase( const_iterator pos ) noexcept
    {
      ASSERT( this == pos.collection );
      ASSERT( pos  != cend() );
      ASSERT( ( pos.it->second & ( ( (Word) 1 ) << pos.bit ) ) != 0 );
      my_size -= 1;
      Word & w = const_cast< Word& >( pos.it->second );
      if ( ( w &= ~( ( (Word) 1 ) << pos.bit ) ) == 0 )
	return iterator( *this, my_elements.erase( pos.it ) );
      else
	return iterator( *this, my_elements.erase( pos.it, pos.it ), pos.bit );
    }
    
    /// Removes the elements in the range [first; last), which must be
    /// a valid range in *this.
    ///
    /// @param first an iterator such that [first; last) is a valid
    /// range in this data structure
    ///
    /// @param last an iterator such that [first; last) is a valid
    /// range in this data structure
    ///
    /// @return the iterator following the last removed element.
    ///
    /// @note References and iterators to the erased elements are
    /// invalidated. Other iterators and references are not
    /// invalidated.
    ///
    iterator erase( const_iterator first, const_iterator last ) noexcept
    {
      ASSERT( this == first.collection );
      ASSERT( this == last.collection );
      if ( first == cend() ) return end();
      auto itB = first.it;
      auto itE = last.it;
      Word mask = 0;
      // Take care of range over one block only
      if ( itB == itE )
	{
	  while ( first != last )
	    {
	      mask    |= ( (Word) 1 ) << first.bit;
	      my_size -= 1;
	      ++first;
	    }
	  my_elements[ itB->first ] &= ~mask;
	  return iterator( *this,
			   my_elements.find( itE->first ),
			   last.bit ); // must be valid
	} 
      // Take care of first element.
      while ( first.it == itB )
	{
	  mask    |= ( (Word) 1 ) << first.bit;
	  my_size -= 1;
	  ++first;
	}
      // Erase first block if empty
      if ( ( my_elements[ itB->first ] &= ~mask ) == 0 ) my_elements.erase( itB );
      // Count erased elements in main range.
      for ( itB = first.it; itB != itE; ++itB )
	my_size -= Bits::nbSetBits( itB->second );
      // Erase elements in main range
      my_elements.erase( first.it, itE );
      // Take care of last element.
      if ( itE == my_elements.cend() ) return end();
      itB   = itE;
      first = const_iterator( *this, itB );
      mask  = 0;
      while ( first != last )
	{
	  mask    |= ( (Word) 1 ) << first.bit;
	  my_size -= 1;
	  ++first;
	}
      // Erase last block if empty
      if ( ( my_elements[ itB->first ] &= ~mask ) == 0 ) my_elements.erase( itB );
      return iterator( *this,
		       my_elements.find( itE->first ),
		       last.bit ); // must be valid or end.
    }
    
    /// Removes specified element from the container, if it exists.
    /// @param key the value to erase from the set
    /// @return the number of value removed from the set (either 0 or 1 ).
    ///
    /// @note References and iterators to the erased elements are
    /// invalidated. Other iterators and references are not
    /// invalidated.
    size_type erase( const key_type& key )
    {
      auto it = find( key );
      if ( it != end() )
	{
	  erase( it );
	  return 1;
	}
      else return 0;
    }

    /// @}
    
    // ---------------------- lookup services -----------------------------
    /// @name Lookup services
    /// @{
  public:

    /// Finds an element with key equivalent to key.
    /// @param key the value to look-up.
    ///
    /// @return an iterator pointing to \a key or `end()` if the key
    /// is not the set.
    iterator find( const Key& key )
    {
      const auto se = my_splitter.split( key );
      const auto it = my_elements.find( se.first );
      if ( it == my_elements.end() ) return end();
      const bool exist = it->second & ( ( (Word) 1 ) << se.second );
      if ( exist ) return iterator( *this, it, se.second );
      else         return end();
    }
    
    /// Finds an element with key equivalent to key.
    /// @param key the value to look-up.
    ///
    /// @return a const iterator pointing to \a key or `end()` if the key
    /// is not the set.
    const_iterator find( const Key& key ) const
    {
      const auto se = my_splitter.split( key );
      const auto it = my_elements.find( se.first );
      if ( it == my_elements.cend() ) return cend();
      const bool exist = it->second & ( ( (Word) 1 ) << se.second );
      if ( exist ) return const_iterator( *this, it, se.second );
      else         return cend();
    }

    /// @param key the value to look-up.
    /// @return the number of elements with key that compares equal to
    /// the specified argument key, which is either 1 or 0 since this
    /// container does not allow duplicates.
    size_type count( const Key& key ) const
    {
      const auto se = my_splitter.split( key );
      const auto it = my_elements.find( se.first );
      if ( it == my_elements.cend() ) return 0;
      const bool exist = it->second & ( ( (Word) 1 ) << se.second );
      return exist ? 1 : 0;
    }

    /// Returns the bounds of a range that includes all the elements
    /// that compare equal to k. In set containers, where keys are
    /// unique, the range will include one element at most.
    ///
    /// @param key the value to look-up.
    ///
    /// @return a range containing the sought element or an empty
    /// range if \a key is not in this set.
    std::pair<iterator,iterator>
    equal_range( const Key & key )
    {
      iterator first = find( key );
      if ( first != end() )
	{
	  iterator last = first;
	  return std::make_pair( first, ++last );
	}
      else return std::make_pair( first, first );
    }
    
    /// Returns the bounds of a range that includes all the elements
    /// that compare equal to k. In set containers, where keys are
    /// unique, the range will include one element at most.
    ///
    /// @param key the value to look-up.
    ///
    /// @return a range containing the sought element or an empty
    /// range if \a key is not in this set.
    std::pair<const_iterator,const_iterator>
    equal_range( const Key & key ) const
    {
      const_iterator first = find( key );
      if ( first != end() )
	{
	  const_iterator last = first;
	  return std::make_pair( first, ++last );
	}
      else return std::make_pair( first, first );
    }

    /// @}

    // ---------------------- set services -------------------------
    /// @name Set services
    /// @{
  public:

    /// @param other any unordered set with same sort of elements
    /// @return 'true' if and only if this set includes \a other, and
    /// 'false' otherwise.
    ///
    /// @note Much faster that using \ref count or \ref find on each
    /// element, since it proceeds block by block.
    bool includes( const Self& other ) const
    {
      return internal_includes_by_map_iterator( other );
    }

  protected:
    /// Performs includes operation using underlying container iterator.
    /// @param other any unordered set with same sort of elements
    /// @return 'true' if and only if this set includes \a other, and
    /// 'false' otherwise.
    bool internal_includes_by_map_iterator( const Self& other ) const
    {
      auto       itMap_other    = other.my_elements.cbegin();
      const auto itEndMap_other = other.my_elements.cend();
      const auto itEndMap_this  = my_elements.cend();
      for ( ; itMap_other != itEndMap_other; ++itMap_other )
      	{
      	  const auto itMap_this = my_elements.find( itMap_other->first );
      	  if ( itMap_this == itEndMap_this ) return false;
      	  const Word w_this  = itMap_this->second;
      	  const Word w_other = itMap_other->second;
      	  if ( ( w_this & w_other ) != w_other ) return false;
      	}
      return true;
    }

    /// Performs includes operation using underlying container
    /// iterator. Verbose version for debug.
    /// @param other any unordered set with same sort of elements
    /// @return 'true' if and only if this set includes \a other, and
    /// 'false' otherwise.
    bool internal_trace_includes_by_map_iterator( const Self& other ) const
    {
      trace.info() << "[trace_includes_v1] #this=" << size()
		   << " #other=" << other.size() << std::endl;
      auto       itMap_other    = other.my_elements.cbegin();
      const auto itEndMap_other = other.my_elements.cend();
      const auto itEndMap_this  = my_elements.cend();
      for ( ; itMap_other != itEndMap_other; ++itMap_other )
      	{
	  trace.info() << "other: cell=" << itMap_other->first
		       << " value=" << std::hex << itMap_other->second << std::endl;
      	  const auto itMap_this = my_elements.find( itMap_other->first );
	  if ( itMap_this != itEndMap_this ) 
	    trace.info() << "this : cell=" << itMap_this->first
			 << " value=" << std::hex << itMap_this->second << std::endl;
	  else
	    trace.info() << "this : end cell" << std::endl;
      	  if ( itMap_this == itEndMap_this ) return false;
      	  const Word w_this  = itMap_this->second;
      	  const Word w_other = itMap_other->second;
      	  if ( ( w_this & w_other ) != w_other ) return false;
      	}
      return true;
    }

    /// Performs includes operation using iterators and big steps,
    /// slightly slower than internal_includes_by_map_iterator.
    /// @param other any unordered set with same sort of elements
    /// @return 'true' if and only if this set includes \a other, and
    /// 'false' otherwise.
    bool internal_includes_by_iterator( const Self& other ) const
    {
      auto it_other  = other.cbegin();
      auto itEnd_other = other.cend(); 
      while ( it_other != itEnd_other )
      	{
      	  const auto it_this = find( *it_other );
      	  if ( it_this == cend() ) return false;
      	  auto   itMap_other = it_other.it;
      	  const Word w_this  = it_this.it->second;
      	  const Word w_other = itMap_other->second;
      	  if ( ( w_this & w_other ) != w_other ) return false;
      	  it_other = const_iterator( other, ++itMap_other );
      	}
      return true;
    }
    
    /// Performs includes operation using iterators and big steps,
    /// slightly slower than internal_includes_by_map_iterator. Verbose
    /// version for debug.
    ///
    /// @param other any unordered set with same sort of elements
    /// @return 'true' if and only if this set includes \a other, and
    /// 'false' otherwise.
    bool trave_internal_includes_by_iterator( const Self& other ) const
    {
      trace.info() << "[trace_includes_v2] #this=" << size()
		   << " #other=" << other.size() << std::endl;
      auto it_other  = other.cbegin();
      auto itEnd_other = other.cend(); 
      while ( it_other != itEnd_other )
      	{
	  trace.info() << "other: cell=" << it_other.it->first
		       << " value=" << std::hex << it_other.it->second << std::endl;
      	  const auto it_this = find( *it_other );
      	  if ( it_this != cend() )
	    trace.info() << "this : cell=" << it_this.it->first
			 << " value=" << std::hex << it_this.it->second << std::endl;
	  else
	    trace.info() << "this : end cell" << std::endl;
      	  if ( it_this == cend() ) return false;
      	  auto   itMap_other = it_other.it;
      	  const Word w_this  = it_this.it->second;
      	  const Word w_other = itMap_other->second;
      	  if ( ( w_this & w_other ) != w_other ) return false;
      	  it_other = const_iterator( other, ++itMap_other );
      	}
      return true;
    }

    /// @}

    // ---------------------- hash policy services -----------------------------
    /// @name Hash policy services
    /// @{
  public:
    
    /**
     * Sets the number of buckets to the number needed to accomodate
     * at least count elements without exceeding maximum load factor
     * and rehashes the container, i.e. puts the elements into
     * appropriate buckets considering that total number of buckets
     * has changed. Effectively calls `rehash(std::ceil(count /
     * max_load_factor()))`.
     *
     * @param block_count new capacity of the container (should be thought
     * in terms of number of expected blocks).
     */
    void reserve( size_type block_count )
    {
      my_elements.reserve( block_count );
    }

    /// @}
    
  private:
    // -------------------------- data ---------------------------------
    /// The splitter object
    Splitter  my_splitter;
    /// the unordered_set containing the elements
    Container my_elements;
    /// the number of elements
    size_type my_size;
  };


  /// This functions swaps in O(1) the given two sets. Calls
  /// UnorderedSetByBlock::swap.
  ///
  /// @tparam Key the type of integral array.
  /// @tparam TSplitter the type for splitting a key into a block and a bit (see \ref Splitter).
  /// @tparam Hash the type that provides a hasher for Key.
  /// @tparam KeyEqual the type that provides an equality comparator for Key.
  /// @tparam UnorderedMapAllocator the type that provides an allocator for the underlying unordered_map container.
  template < typename Key,
	     typename TSplitter,
	     class Hash,
	     class KeyEqual,
	     class UnorderedMapAllocator >
  void swap
  ( UnorderedSetByBlock< Key, TSplitter, Hash, KeyEqual, UnorderedMapAllocator >& s1,
    UnorderedSetByBlock< Key, TSplitter, Hash, KeyEqual, UnorderedMapAllocator >& s2 )
    noexcept
  {
    s1.swap( s2 );
  }
  
} // namespace DGtal

#endif // #ifndef UNORDEREDSETBYBLOCK_HPP<|MERGE_RESOLUTION|>--- conflicted
+++ resolved
@@ -39,82 +39,9 @@
 {
 
   /// Splits an integral-array element into an integral-array element
-<<<<<<< HEAD
   /// and a 32 or 64 bit integer (depending on \a TWord). The expected
   /// behaviour is for an element e of dimension 3 (and 32 bits word):
   ///
-=======
-  /// and a 32 bit integer. The expected behaviour is the following one for an element e
-  /// of dimension 3:
-  /// \code
-  /// Splitter< Point > split;
-  /// auto v = split( Point( 117, 43, 52 ) );
-  /// v.first  == 117 & 0x1f
-  /// v.second == Point( 117 & 0xffff...ffe0, 43, 52 );
-  /// \endcode
-  ///
-  /// @tparam TElement the type of array-like element.
-  ///
-  /// @note In subclass, we use mask operations instead of mult/div 32. The result
-  /// 4 x times faster !
-  ///
-  /// @note The generic class is not implemented since it is based on bit operations.
-  ///
-  /// @see UnorderedSetByBlock
-  template < typename TElement >
-  struct Splitter {
-    typedef Splitter< TElement > Self;
-    typedef TElement             Element;
-    typedef uint32_t             Word;
-
-    /// Splits an element \a e into a pair grouping its block
-    /// coordinates and its bit within this block.
-    ///
-    /// @param e any lattice point
-    ///
-    /// @return a pair grouping its block coordinates and its bit
-    /// within this block.
-    static
-    std::pair< Element, DGtal::Dimension >
-    split( const Element& e )
-    {
-      BOOST_STATIC_ASSERT( true && "[Splitter<TElement>::split] Generic version not implemented." );
-      return std::make_pair( e, 0 );
-    }
-
-    /// Rejoins a splitted element (see \ref split).
-    ///
-    /// @param e the block coordinate of the element.
-    /// @param x the bit coordinate of the element.
-    ///
-    /// @return the corresponding rejoined element.
-    static
-    Element
-    join( const Element& e, DGtal::Dimension x )
-    {
-      BOOST_STATIC_ASSERT( true && "[Splitter<TElement>::join] Generic version not implemented." );
-      (void)x; // Avoids unused parameter warning
-      return e;
-    }
-
-    /// Rejoins a splitted element (see \ref split).
-    ///
-    /// @param p a pair grouping the block coordinate and the bit
-    /// coordinate of the element.
-    ///
-    /// @return the corresponding rejoined element.
-    static
-    Element
-    join( const std::pair< Element, DGtal::Dimension >& p )
-    {
-      return join( p.first, p.second );
-    }
-  };
-  
-  /// Splits an integral-array element into an integral-array element
-  /// and a 32 bit integer. The expected behaviour is the following one for an element e
-  /// of dimension 3:
->>>>>>> 0c63891f
   /// \code
   /// Splitter< Point > split; // default is split with 32 bits word
   /// auto v = split( Point( 117, 43, 52 ) );
@@ -122,74 +49,6 @@
   /// v.second == Point( 117 - v.first, 43, 52 );
   /// \endcode
   ///
-<<<<<<< HEAD
-=======
-  /// @tparam dim the dimension of the integral array.
-  /// @tparam TContainer the container for PointVector.
-  ///
-  /// @note In subclass, we use mask operations instead of mult/div 32. The result
-  /// 4 x times faster !
-  ///
-  /// @note Specialization for 32 bits integer types
-  ///
-  /// @see UnorderedSetByBlock
-  template < DGtal::Dimension dim, typename TContainer >
-  struct Splitter< PointVector< dim, DGtal::int32_t, TContainer > > {
-    typedef PointVector< dim, DGtal::int32_t, TContainer > Element;
-    typedef Splitter< Element >  Self;
-    typedef uint32_t             Word;
-
-    /// Splits an element \a e into a pair grouping its block
-    /// coordinates and its bit within this block.
-    ///
-    /// @param e any lattice point
-    ///
-    /// @return a pair grouping its block coordinates and its bit
-    /// within this block.
-    static
-    std::pair< Element, DGtal::Dimension >
-    split( const Element& e )
-    {
-      Element se = e;
-      se[ 0 ]   &= 0xffffffe0;
-      return std::make_pair( se, (DGtal::Dimension) e[ 0 ] & 0x0000001f );
-    }
-
-    /// Rejoins a splitted element (see \ref split).
-    ///
-    /// @param e the block coordinate of the element.
-    /// @param x the bit coordinate of the element.
-    ///
-    /// @return the corresponding rejoined element.
-    static
-    Element
-    join( const Element& e, DGtal::Dimension x )
-    {
-      Element ge = e;
-      ge[ 0 ] |= x;
-      return ge;
-    }
-
-    /// Rejoins a splitted element (see \ref split).
-    ///
-    /// @param p a pair grouping the block coordinate and the bit
-    /// coordinate of the element.
-    ///
-    /// @return the corresponding rejoined element.
-    static
-    Element
-    join( const std::pair< Element, DGtal::Dimension >& p )
-    {
-      Element ge = p.first;
-      ge[ 0 ] |= p.second; 
-      return ge;
-    }
-  }; // struct Splitter< PointVector< dim, DGtal::int32_t, TContainer > >
-
-  /// Splits an integral-array element into an integral-array element
-  /// and a 32 bit integer. The expected behaviour is the following one for an element e
-  /// of dimension 3:
->>>>>>> 0c63891f
   /// \code
   /// Splitter< Point,uint64_t > split; // for 64 bits word
   /// auto v = split( Point( 117, 43, 52 ) );
@@ -197,17 +56,10 @@
   /// v.second == Point( 117 - v.first, 43, 52 );
   /// \endcode
   ///
-<<<<<<< HEAD
   /// @tparam TElement the type of array-like element.
-=======
-  /// @tparam dim the dimension of the integral array.
-  /// @tparam TContainer the container for PointVector.
   ///
-  /// @note In subclass, we use mask operations instead of mult/div 32. The result
-  /// 4 x times faster !
-  ///
-  /// @note Specialization for 64 bits integer types
->>>>>>> 0c63891f
+  /// @tparam TWord the type for holding blocks (uint64_t or uint32_t generally),
+  /// a model of concepts::CIntegralNumber and concepts::CUnsignedNumber.
   ///
   /// @see UnorderedSetByBlock
   template < typename TElement, typename TWord = uint32_t >
