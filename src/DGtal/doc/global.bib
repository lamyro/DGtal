--- conflicted
+++ resolved
@@ -379,8 +379,6 @@
 keywords = "Triangular facet",
 keywords = "Linear programming "
 }
-<<<<<<< HEAD
-=======
 
 @InBook{Bertrand2007a,
   author = 	 {G. Bertrand and M. Couprie},
@@ -391,5 +389,4 @@
   year = 	 {2007},
   series = 	 {Traité IC2},
   note = 	 {In french.}
-}
->>>>>>> 52450272
+}