/**
 *  This program is free software: you can redistribute it and/or modify
 *  it under the terms of the GNU Lesser General Public License as
 *  published by the Free Software Foundation, either version 3 of the
 *  License, or  (at your option) any later version.
 *
 *  This program is distributed in the hope that it will be useful,
 *  but WITHOUT ANY WARRANTY; without even the implied warranty of
 *  MERCHANTABILITY or FITNESS FOR A PARTICULAR PURPOSE.  See the
 *  GNU General Public License for more details.
 *
 *  You should have received a copy of the GNU General Public License
 *  along with this program.  If not, see <http://www.gnu.org/licenses/>.
 *
 **/

#pragma once

/**
 * @file CircleFrom3Points.h
 * @brief Representation of a CircleFrom3Points uniquely defined by two 2D points.
 * @author Tristan Roussillon (\c tristan.roussillon@liris.cnrs.fr )
 * Laboratoire d'InfoRmatique en Image et Systèmes d'information - LIRIS (CNRS, UMR 5205), CNRS, France
 *
 * @date 2011/09/22
 *
 * @brief Header file for module CircleFrom3Points.cpp
 *
 * This file is part of the DGtal library.
 */

#if defined(CircleFrom3Points_RECURSES)
#error Recursive header files inclusion detected in CircleFrom3Points.h
#else // defined(CircleFrom3Points_RECURSES)
/** Prevents recursive inclusion of headers. */
#define CircleFrom3Points_RECURSES

#if !defined CircleFrom3Points_h
/** Prevents repeated inclusion of headers. */
#define CircleFrom3Points_h

//////////////////////////////////////////////////////////////////////////////
// Inclusions
#include <iostream>

#include "DGtal/base/Common.h"
#include "DGtal/kernel/PointVector.h"
#include "DGtal/kernel/NumberTraits.h"
#include "DGtal/io/Color.h"
//////////////////////////////////////////////////////////////////////////////

namespace DGtal
{


  /////////////////////////////////////////////////////////////////////////////
  // template class CircleFrom3Points
  /**
   * \brief Aim: Represents a circle uniquely
   * defined by three 2D points and that is able
   * to return for any given 2D point its signed distance to itself
   *
   * @tparam TPoint  a type of points.
   */
  template <typename TPoint>
  class CircleFrom3Points
  {

    BOOST_STATIC_ASSERT(( TPoint::dimension == 2 ));

    // ----------------------- associated types ------------------------------
  public:

    typedef typename TPoint::Coordinate Coordinate;
    typedef Coordinate Distance; //to promote
    typedef TPoint Point;
    typedef TPoint Vector;

    // ----------------------- Standard services ------------------------------
  public:

    /**
     * Default constructor.
     */
    CircleFrom3Points();


    /**
     * Constructor.
     * @param aFirstPoint  a point
     * @param aSecondPoint  a second point
     * @param aThirdPoint  a third point
     */
    CircleFrom3Points(const Point& aFirstPoint, const Point& aSecondPoint, const Point& aThirdPoint);

    /**
     * Init.
     * @param aFirstPoint  a point
     * @param aSecondPoint  a second point
     * @param aThirdPoint  a third point
     */
    void init(const Point& aFirstPoint, const Point& aSecondPoint, const Point& aThirdPoint);

    /**
     * Copy constructor.
     * @param other the object to clone.
     */
    CircleFrom3Points ( const CircleFrom3Points & other );

    /**
     * Assignment.
     * @param other the object to copy.
     * @return a reference on 'this'.
     */
    CircleFrom3Points & operator= ( const CircleFrom3Points & other );


    /**
     * Destructor. Does nothing
     */
    ~CircleFrom3Points();

    // ----------------------- Interface --------------------------------------
  public:

    /**
<<<<<<< HEAD
     * Computes the signed distance of aP to the circle
=======
     * Computes the signed distance of @e aP to the circle
>>>>>>> fca25e35
     * @param aP the point to be tested.
     * @return the signed distance.
     */
    Distance signedDistance(const Point& aP) const;

    //------------------ accessors -------------------------------
    /**
     * Checks the validity/consistency of the object.
     * @return 'true' if the object is valid, 'false' otherwise.
     */
    bool isValid() const;

    /**
     * Computes the parameters of the circle
     * @param cx  returned x-coordinate of the circle
     * @param cy  returned y-coordinate of the circle
     * @param rr  returned radius of the circle
     */

    void getParameters(double& cx, double& cy, double& rr) const;

    /**
     * @return circle curvature
     */
    double getCurvature() const;

    /**
     * @return the first point through which the circle passes.
     */
    const Point & p() const
    {
      return myP;
    };

    /**
     * @return the second point through which the circle passes.
     */
    const Point & q() const
    {
      return myQ;
    };

    /**
     * @return the third point through which the circle passes.
     */
    const Point & r() const
    {
      return myR;
    };


    //------------------ display -------------------------------

    /**
     * Writes/Displays the object on an output stream.
     * @param out the output stream where the object is written.
     */
    void selfDisplay ( std::ostream & out ) const;

    /**
     * @return the style name used for drawing this object.
     */
    std::string className() const;


    // ------------------------- Protected Datas ------------------------------
  private:
    // ------------------------- Private Datas --------------------------------
  private:
    //the three points that uniquely define the circle
    /**
       First point through which the circle passes
    */
    Point myP;
    /**
       Second point through which the circle passes
    */
    Point myQ;
    /**
       Third point through which the circle passes
    */
    Point myR;
    // ------------------------- Hidden services ------------------------------
  protected:


  private:



    // ------------------------- Internals ------------------------------------
  private:




  }; // end of class CircleFrom3Points


  /**
   * Overloads 'operator<<' for displaying objects of class 'CircleFrom3Points'.
   * @param out the output stream where the object is written.
   * @param object the object of class 'CircleFrom3Points' to write.
   * @return the output stream after the writing.
   */
  template <typename TPoint>
  inline
  std::ostream&
  operator<< ( std::ostream & out,
        const CircleFrom3Points<TPoint> & object )
  {
    object.selfDisplay( out );
    return out;
  }


} // namespace DGtal


///////////////////////////////////////////////////////////////////////////////
// Includes inline functions.
#include "DGtal/shapes/fromPoints/CircleFrom3Points.ih"

//                                                                           //
///////////////////////////////////////////////////////////////////////////////

#endif // !defined CircleFrom3Points_h

#undef CircleFrom3Points_RECURSES
#endif // else defined(CircleFrom3Points_RECURSES)<|MERGE_RESOLUTION|>--- conflicted
+++ resolved
@@ -124,11 +124,7 @@
   public:
 
     /**
-<<<<<<< HEAD
-     * Computes the signed distance of aP to the circle
-=======
      * Computes the signed distance of @e aP to the circle
->>>>>>> fca25e35
      * @param aP the point to be tested.
      * @return the signed distance.
      */
