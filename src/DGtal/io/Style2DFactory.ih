--- conflicted
+++ resolved
@@ -701,13 +701,8 @@
 
 // SCellsRange
 template <typename TIterator, typename TSCell>
-<<<<<<< HEAD
-DGtal::DrawableWithBoard2D*
-defaultStyle(const DGtal::ConstRangeAdapter<TIterator, DGtal::DefaultFunctor, TSCell> & /*object*/,
-=======
 DGtal::DrawableWithBoard2D* 
 defaultStyle(const DGtal::ConstRangeAdapter<TIterator, DGtal::functors::Identity, TSCell> & /*object*/, 
->>>>>>> b01f90ee
              std::string mode = "" )
 {
   UNUSED_ARGUMENT(mode);
