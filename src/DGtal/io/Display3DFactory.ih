/**
 *  This program is free software: you can redistribute it and/or modify
 *  it under the terms of the GNU Lesser General Public License as
 *  published by the Free Software Foundation, either version 3 of the
 *  License, or  (at your option) any later version.
 *
 *  This program is distributed in the hope that it will be useful,
 *  but WITHOUT ANY WARRANTY; without even the implied warranty of
 *  MERCHANTABILITY or FITNESS FOR A PARTICULAR PURPOSE.  See the
 *  GNU General Public License for more details.
 *
 *  You should have received a copy of the GNU General Public License
 *  along with this program.  If not, see <http://www.gnu.org/licenses/>.
 *
 **/

/**
 * @file   Display3DFactory.ih
 * @author Martial Tola <http://liris.cnrs.fr/martial.tola/>
 * @date   mercredi 21 septembre 2011
 * 
 * @brief
 *
 * Implementation of inline methods defined in Display3DFactory.h
 *
 * This file is part of the DGtal library.
 */


#include "DGtal/helpers/StdDefs.h"
#include "DGtal/images/ImageHelper.h"


///////////////////////////////////////////////////////////////////////////////
// Implementation of inline methods                                          //


///////////////////////////////////////////////////////////////////////////////
// Implementation of inline functions and external operators                 //



// SphericalAccumulator
template <typename TV >
inline 
void DGtal::Display3DFactory::draw( Display3D & display, 
				    const DGtal::SphericalAccumulator<TV> & aAccumulator,
                                    const typename DGtal::SphericalAccumulator<TV>::RealVector &shift,
                                    const double radius)
{
  typedef typename DGtal::SphericalAccumulator<TV>::Size Size;
  typename DGtal::SphericalAccumulator<TV>::RealVector a,b,c,d;
  Size i,j;
  DGtal::int32_t m = 1, M=0;
  for(typename DGtal::SphericalAccumulator<TV>::ConstIterator it = aAccumulator.begin(),
	itend= aAccumulator.end(); it != itend; ++it)
    {
      aAccumulator.binCoordinates(it, i,j);
      if (aAccumulator.isValidBin(i,j))
	{
	  if (aAccumulator.count(i,j) > M) M=aAccumulator.count(i,j);
	  if (aAccumulator.count(i,j) < m) m=aAccumulator.count(i,j);
	}
    }
  trace.error()<<" min= "<<m <<" Max="<<M<<std::endl;
  HueShadeColorMap<typename DGtal::SphericalAccumulator<TV>::Quantity> cmap(m,M+1);
  
  for(typename DGtal::SphericalAccumulator<TV>::ConstIterator it = aAccumulator.begin(),
	itend= aAccumulator.end(); it != itend; ++it)
    {
      aAccumulator.binCoordinates(it, i,j);
      if (aAccumulator.isValidBin(i,j))
	{
	  aAccumulator.binCoordinates(it, i,j);
  	  aAccumulator.getBinGeometry(i,j,a,b,c,d);
          a+= shift;
          b+= shift;
          c+= shift;
          d+= shift;
          a = a*radius;
          b = b*radius;
          c = c*radius;
          d = d*radius;
	  display.addQuad(a[0], a[1], a[2], 
			  b[0], b[1], b[2], 
			  c[0], c[1], c[2], 
			  d[0], d[1], d[2],
			  cmap(aAccumulator.count(i,j)));
	}
    }
}
// SphericalAccumulator



// Mesh    
template <typename TPoint>
inline
void DGtal::Display3DFactory::draw( Display3D & display, 
				    const DGtal::Mesh<TPoint> & aMesh )
{
  std::string mode = display.getMode( aMesh.className() );
  if ( mode == "Faces"  || mode=="")
    drawAsFaces( display, aMesh );
}

template <typename TPoint>
inline
void  DGtal::Display3DFactory::drawAsFaces( Display3D & display, const  DGtal::Mesh<TPoint> & aMesh )
{

  for(unsigned int i=0; i< aMesh.nbFaces(); i++){
    typename Mesh<TPoint>::MeshFace aFace = aMesh.getFace(i);
    unsigned int aNum = aFace.size();
    if(aNum==4){
      TPoint  p1 = aMesh.getVertex(aFace.at(0));
      TPoint  p2 = aMesh.getVertex(aFace.at(1));
      TPoint  p3 = aMesh.getVertex(aFace.at(2));
      TPoint  p4 = aMesh.getVertex(aFace.at(3));
       
      display.addQuad(p1[0], p1[1], p1[2], 
		      p2[0], p2[1], p2[2], 
		      p3[0], p3[1], p3[2], 
		      p4[0], p4[1], p4[2], aMesh.getFaceColor(i));
    }else if(aNum==3){
      TPoint  p1 = aMesh.getVertex(aFace.at(0));
      TPoint  p2 = aMesh.getVertex(aFace.at(1));
      TPoint  p3 = aMesh.getVertex(aFace.at(2));
      display.addTriangle(p1[0], p1[1], p1[2], 
			  p2[0], p2[1], p2[2], 
			  p3[0], p3[1], p3[2], aMesh.getFaceColor(i));
    }else if(aNum>4){
      std::vector<Display3D::pointD3D> vectPoly;
      for(unsigned int j=0; j< aFace.size(); j++){
	Display3D::pointD3D pt;
	pt.x= aMesh.getVertex(aFace.at(j))[0];
	pt.y=aMesh.getVertex(aFace.at(j))[1];
	pt.z=aMesh.getVertex(aFace.at(j))[2];
	vectPoly.push_back(pt);	 
      }
      display.addPolygon(vectPoly, aMesh.getFaceColor(i));
    }else{
      trace.warning()<< "Face not valid, only "<< aNum << "vertex... "<< std::endl;
    }
     
     

     
  } 
}



// Mesh


// ArithmeticalDSS3d
template <typename TIterator, typename TInteger, int connectivity>
inline
void DGtal::Display3DFactory::drawAsPoints( Display3D & display, 
					    const DGtal::ArithmeticalDSS3d<TIterator,TInteger,connectivity> & a )
{
  typedef TIterator ConstIterator;
  typedef typename IteratorCirculatorTraits<ConstIterator>::Value Point3d;
  
  // Draw points
  display << CustomColors3D( display.getLineColor(), display.getFillColor() );
  for (ConstIterator i = a.begin(); i != a.end(); ++i) 
    {
      display << *i;
    }
  
  // Draw a linking polygonal line if the voxels are drawn as points. 
  if(display.getMode("PointVector")=="Grid")
    {
      ConstIterator k = a.begin();
      Point3d prevp = *k;
      double xprevp =  NumberTraits<TInteger>::castToDouble(prevp[0]);
      double yprevp =  NumberTraits<TInteger>::castToDouble(prevp[1]);
      double zprevp =  NumberTraits<TInteger>::castToDouble(prevp[2]);
      ++k;
      for ( ; k != a.end(); ++k) {
        Point3d p = *k;
        double xp = NumberTraits<TInteger>::castToDouble(p[0]);
        double yp = NumberTraits<TInteger>::castToDouble(p[1]);
        double zp = NumberTraits<TInteger>::castToDouble(p[2]);
        display.addLine(xprevp,yprevp,zprevp,
			xp,yp,zp,
			display.getLineColor() );
        xprevp = xp;
        yprevp = yp;
        zprevp = zp;
      }
    }
}

template <typename TIterator, typename TInteger, int connectivity>
inline
void 
DGtal::Display3DFactory::drawAsBoundingBox( Display3D & display, 
					    const DGtal::ArithmeticalDSS3d<TIterator,TInteger,connectivity> & a )
{
  typedef TIterator ConstIterator;
  
  typedef typename IteratorCirculatorTraits<ConstIterator>::Value Point3d;
  typedef DGtal::PointVector<3,double> PointD3d;
  
  typedef typename IteratorCirculatorTraits<ConstIterator>::Value Vector3d;
  typedef DGtal::PointVector<3,double> VectorD3d;  
  
  typedef TInteger Integer;
  
  //get DSS parameters
  Vector3d v; //direction vector
  PointD3d mu; //intercept
  PointD3d omega; //thickness
  a.getParameters(v,mu,omega);

  //casting coordinates of v in double
  VectorD3d u = VectorD3d(NumberTraits<Integer>::castToDouble(v[0]), 
			  NumberTraits<Integer>::castToDouble(v[1]), 
			  NumberTraits<Integer>::castToDouble(v[2]) ); 
  //L2 norm of u
  double n = u[0]*u[0] + u[1]*u[1] + u[2]*u[2];
  
  //first and last points
  Point3d first = *a.begin(); 
  Point3d last = *(--a.end()); 
  PointD3d f = PointD3d(NumberTraits<Integer>::castToDouble(first[0]), 
			NumberTraits<Integer>::castToDouble(first[1]), 
			NumberTraits<Integer>::castToDouble(first[2]) ); 
  PointD3d l = PointD3d(NumberTraits<Integer>::castToDouble(last[0]), 
			NumberTraits<Integer>::castToDouble(last[1]), 
			NumberTraits<Integer>::castToDouble(last[2]) ); 
  
  if (n != 0) {
    
    //last coefficient of the normal plane to the DSS direction
    //passing trough f and l
    double df = -u[0]*f[0] -u[1]*f[1] -u[2]*f[2];
    double dl = -u[0]*l[0] -u[1]*l[1] -u[2]*l[2];

    //omega masks
    PointD3d omega1, omega2;
    if (omega[0] == 0) {
      omega1 = PointD3d(0,omega[1],0);
      omega2 = PointD3d(0,0,omega[2]);
    } else {
      if (omega[1] == 0) {
        omega1 = PointD3d(omega[0],0,0);
        omega2 = PointD3d(0,0,omega[2]);
      } else {//omega[2] == 0
        omega1 = PointD3d(omega[0],0,0);
        omega2 = PointD3d(0,omega[1],0);
      }
    }

    double m1 = u[0]*mu[0] + u[1]*mu[1] + u[2]*mu[2];
    double m2 = u[0]*(mu[0]+omega1[0]) + u[1]*(mu[1]+omega1[1]) + u[2]*(mu[2]+omega1[2]);
    double m3 = u[0]*(mu[0]+omega2[0]) + u[1]*(mu[1]+omega2[1]) + u[2]*(mu[2]+omega2[2]);
    double m4 = u[0]*(mu[0]+omega[0]) + u[1]*(mu[1]+omega[1]) + u[2]*(mu[2]+omega[2]);

    //4 lines
    PointD3d pf = PointD3d( mu[0] - ( (m1+df)*u[0] )/n, 
                            mu[1] - ( (m1+df)*u[1] )/n, 
                            mu[2] - ( (m1+df)*u[2] )/n ); 

    PointD3d pl = PointD3d( mu[0] - ( (m1+dl)*u[0] )/n, 
                            mu[1] - ( (m1+dl)*u[1] )/n, 
                            mu[2] - ( (m1+dl)*u[2] )/n ); 

    display.addLine(pf[0], pf[1], pf[2], pl[0], pl[1], pl[2],
<<<<<<< HEAD
		    Color(250,0,0));
=======
                    display.getLineColor() );
>>>>>>> 0d5e8be1

    PointD3d pf2 = PointD3d((mu[0]+omega1[0]) - ( (m2+df)*u[0] )/n, 
                            (mu[1]+omega1[1]) - ( (m2+df)*u[1] )/n, 
                            (mu[2]+omega1[2]) - ( (m2+df)*u[2] )/n ); 


    PointD3d pl2 = PointD3d((mu[0]+omega1[0]) - ( (m2+dl)*u[0] )/n, 
                            (mu[1]+omega1[1]) - ( (m2+dl)*u[1] )/n, 
                            (mu[2]+omega1[2]) - ( (m2+dl)*u[2] )/n ); 

    display.addLine(pf2[0], pf2[1], pf2[2], pl2[0], pl2[1], pl2[2],
<<<<<<< HEAD
		    Color(250,0,0));
=======
                    display.getLineColor() );
>>>>>>> 0d5e8be1

    PointD3d pf3 = PointD3d((mu[0]+omega2[0]) - ( (m3+df)*u[0] )/n, 
                            (mu[1]+omega2[1]) - ( (m3+df)*u[1] )/n, 
                            (mu[2]+omega2[2]) - ( (m3+df)*u[2] )/n ); 

    PointD3d pl3 = PointD3d((mu[0]+omega2[0]) - ( (m3+dl)*u[0] )/n, 
                            (mu[1]+omega2[1]) - ( (m3+dl)*u[1] )/n, 
                            (mu[2]+omega2[2]) - ( (m3+dl)*u[2] )/n ); 

    display.addLine(pf3[0], pf3[1], pf3[2], pl3[0], pl3[1], pl3[2],
<<<<<<< HEAD
		    Color(250,0,0));
=======
                    display.getLineColor() );
>>>>>>> 0d5e8be1

    PointD3d pf4 = PointD3d((mu[0]+omega[0]) - ( (m4+df)*u[0] )/n, 
                            (mu[1]+omega[1]) - ( (m4+df)*u[1] )/n, 
                            (mu[2]+omega[2]) - ( (m4+df)*u[2] )/n ); 

    PointD3d pl4 = PointD3d((mu[0]+omega[0]) - ( (m4+dl)*u[0] )/n, 
                            (mu[1]+omega[1]) - ( (m4+dl)*u[1] )/n, 
                            (mu[2]+omega[2]) - ( (m4+dl)*u[2] )/n ); 

    display.addLine(pf4[0], pf4[1], pf4[2], pl4[0], pl4[1], pl4[2],
<<<<<<< HEAD
		    Color(250,0,0));

    //two end facets
    display.addQuad(pf[0],pf[1],pf[2],
		    pf2[0],pf2[1],pf2[2],
		    pf4[0],pf4[1],pf4[2],
		    pf3[0],pf3[1],pf3[2],
		    Color(250,0,0));
    display.addQuad(pl[0],pl[1],pl[2],
		    pl2[0],pl2[1],pl2[2],
		    pl4[0],pl4[1],pl4[2],
		    pl3[0],pl3[1],pl3[2],
		    Color(250,0,0));

=======
                    display.getLineColor() );

    //two end facets
    display.addQuad(pf[0],pf[1],pf[2],
                    pf2[0],pf2[1],pf2[2],
                    pf4[0],pf4[1],pf4[2],
                    pf3[0],pf3[1],pf3[2],
                    display.getFillColor() );
    display.addQuad(pl[0],pl[1],pl[2],
                    pl2[0],pl2[1],pl2[2],
                    pl4[0],pl4[1],pl4[2],
                    pl3[0],pl3[1],pl3[2],
                    display.getFillColor() );
>>>>>>> 0d5e8be1
  }
}
    
template <typename TIterator, typename TInteger, int connectivity>
inline
void DGtal::Display3DFactory::draw( Display3D & display, 
				    const DGtal::ArithmeticalDSS3d<TIterator,TInteger,connectivity> & a )
{
  std::string mode = display.getMode( a.className() );
  if ( mode == "BoundingBox" )
    drawAsBoundingBox( display, a );
  else if ( mode == "Points" )
    drawAsPoints( display, a );
  else if ( ( mode == "" ) )
    {
      drawAsPoints( display, a );
    }
}
// ArithmeticalDSS3d


// DigitalSetBySTLSet
template<typename Domain>
inline
void DGtal::Display3DFactory::drawAsPavingTransparent( Display3D & display, 
                                                       const DGtal::DigitalSetBySTLSet<Domain> & s )
{
  typedef typename Domain::Point Point;
  typedef typename Domain::Point::Component Component;
  typedef typename std::set<Point>::const_iterator ConstIterator;
  
  ASSERT(Domain::Space::dimension == 3);
  
  display.createNewVoxelList(false);
  for (  ConstIterator it = s.begin(); 
         it != s.end();
         ++it )
    {
      display.addVoxel(NumberTraits<Component>::castToInt64_t((*it)[0]),
                       NumberTraits<Component>::castToInt64_t((*it)[1]),
                       NumberTraits<Component>::castToInt64_t((*it)[2]), 
                       display.getFillColor());
    }
}

template<typename Domain>
inline
void DGtal::Display3DFactory::drawAsPaving( Display3D & display, 
                                            const DGtal::DigitalSetBySTLSet<Domain> & s )
{
  typedef typename Domain::Point Point;
  typedef typename Domain::Point::Component Component;
  typedef typename std::set<Point>::const_iterator ConstIterator;
  
  ASSERT(Domain::Space::dimension == 3);
  
  display.createNewVoxelList(true);
  for (  ConstIterator it = s.begin(); 
	 it != s.end();
	 ++it )
    {
      display.addVoxel(NumberTraits<Component>::castToInt64_t((*it)[0]), 
                       NumberTraits<Component>::castToInt64_t((*it)[1]),
                       NumberTraits<Component>::castToInt64_t((*it)[2]), display.getFillColor());
    }
}

template<typename Domain>
inline
void DGtal::Display3DFactory::drawAsGrid( Display3D & display, 
                                          const DGtal::DigitalSetBySTLSet<Domain> & s )
{
  typedef typename Domain::Point Point;
  typedef typename Domain::Point::Component Component;
  typedef typename std::set<Point>::const_iterator ConstIterator;
  
  ASSERT(Domain::Space::dimension == 3);
  
  for ( ConstIterator it = s.begin(); 
	it != s.end();
        ++it )
    {
      display.addPoint(NumberTraits<Component>::castToDouble((*it)[0]),
                       NumberTraits<Component>::castToDouble((*it)[1]), 
                       NumberTraits<Component>::castToDouble((*it)[2]), 
                       display.getFillColor());
    }
}

template<typename Domain>
inline
void DGtal::Display3DFactory::draw( Display3D & display, 
                                    const DGtal::DigitalSetBySTLSet<Domain> & s )
{
  ASSERT(Domain::Space::dimension == 3);
  
  std::string mode = display.getMode( s.className() );
  ASSERT( (mode=="Paving" || mode=="PavingTransp" || mode=="Grid" || mode=="Both" || mode=="") );

  if ( mode == "Paving" || ( mode == "" ) )
    drawAsPaving( display, s );
  else if ( mode == "PavingTransp" )
    drawAsPavingTransparent( display, s );
  else if ( mode == "Grid" )
    drawAsGrid( display, s );
  else if ( ( mode == "Both" ) )
    {
      drawAsPaving( display, s );
      drawAsGrid( display, s );
    }
}
// DigitalSetBySTLSet


// DigitalSetBySTLVector
template<typename Domain>
inline
void DGtal::Display3DFactory::drawAsPavingTransparent( Display3D & display, 
                                                       const DGtal::DigitalSetBySTLVector<Domain> & v )
{
  typedef typename Domain::Point Point;
  typedef typename Domain::Point::Component Component;
  typedef typename std::vector<Point>::const_iterator ConstIterator;
  
  ASSERT(Domain::Space::dimension == 3);
  
  display.createNewVoxelList(false);
  for (  ConstIterator it = v.begin(); 
	 it != v.end();
	 ++it )
    {
      display.addVoxel(NumberTraits<Component>::castToInt64_t((*it)[0]),
                       NumberTraits<Component>::castToInt64_t((*it)[1]),
                       NumberTraits<Component>::castToInt64_t((*it)[2]), display.getFillColor());
    }
}

template<typename Domain>
inline
void DGtal::Display3DFactory::drawAsPaving( Display3D & display, 
                                            const DGtal::DigitalSetBySTLVector<Domain> & v )
{
  typedef typename Domain::Point Point;
  typedef typename Domain::Point::Component Component;
  typedef typename std::vector<Point>::const_iterator ConstIterator;
  
  ASSERT(Domain::Space::dimension == 3);
  
  display.createNewVoxelList(true);
  for (  ConstIterator it = v.begin(); 
	 it != v.end();
	 ++it )
    {
      display.addVoxel(NumberTraits<Component>::castToInt64_t((*it)[0]),
                       NumberTraits<Component>::castToInt64_t((*it)[1]),
                       NumberTraits<Component>::castToInt64_t((*it)[2]), display.getFillColor());
    }
}

template<typename Domain>
inline
void DGtal::Display3DFactory::drawAsGrid( Display3D & display, 
                                          const DGtal::DigitalSetBySTLVector<Domain> & v )
{
  typedef typename Domain::Point Point;
  typedef typename std::vector<Point>::const_iterator ConstIterator;
  typedef typename Domain::Point::Component Component;
  
  ASSERT(Domain::Space::dimension == 3);
  
  for ( ConstIterator it = v.begin(); 
	it != v.end();
        ++it )
    {
      display.addPoint(NumberTraits<Component>::castToInt64_t((*it)[0]),
                       NumberTraits<Component>::castToInt64_t((*it)[1]),
                       NumberTraits<Component>::castToInt64_t( (*it)[2]), display.getFillColor());
    }
}

template<typename Domain>
inline
void DGtal::Display3DFactory::draw( Display3D & display, 
                                    const DGtal::DigitalSetBySTLVector<Domain> & v )
{
  ASSERT(Domain::Space::dimension == 3);
  
  std::string mode = display.getMode( v.className() );
  ASSERT( (mode=="Paving" || mode=="PavingTransp" || mode=="Grid" || mode=="Both" || mode=="") );

  if ( mode == "Paving" || ( mode == "" ) )
    drawAsPaving( display, v );
  else if ( mode == "PavingTransp" )
    drawAsPavingTransparent( display, v );
  else if ( mode == "Grid" )
    drawAsGrid( display, v );
  else if ( ( mode == "Both" ) )
    {
      drawAsPaving( display, v);
      drawAsGrid( display, v );
    }  
}
// DigitalSetBySTLVector


// HyperRectDomain
template<typename TSpace>
inline
void DGtal::Display3DFactory::drawAsBoundingBox( Display3D & display, 
                                                 const DGtal::HyperRectDomain<TSpace> & h )
{
  ASSERT(TSpace::dimension == 2 || TSpace::dimension == 3 || "drawAsBoundingBox-NOT-YET-IMPLEMENTED-in-ND");
  
  typename TSpace::RealPoint upperBound ( h.myUpperBound);
  typename TSpace::RealPoint lowerBound ( h.myLowerBound);

  DGtal::Color colDef(250,250,250,10);
  double shiftSize=0.01;
  if (TSpace::dimension == 3){
      //Z upper face
      display.addQuad(upperBound[0]+(0.5+shiftSize), 
                      upperBound[1]+(0.5+shiftSize), 
                      upperBound[2]+(0.5+shiftSize), 
                      lowerBound[0]-(0.5+shiftSize), 
                      upperBound[1]+(0.5+shiftSize), 
                      upperBound[2]+(0.5+shiftSize),
                      lowerBound[0]-(0.5+shiftSize),
                      lowerBound[1]-(0.5+shiftSize), 
                      upperBound[2]+(0.5+shiftSize),
                      upperBound[0]+(0.5+shiftSize), 
                      lowerBound[1]-(0.5+shiftSize), 
                      upperBound[2]+(0.5+shiftSize),
                      colDef);
      //Z lower face
      display.addQuad(upperBound[0]+(0.5+shiftSize), 
                      upperBound[1]+(0.5+shiftSize), 
                      lowerBound[2]-(0.5+shiftSize), 
                      upperBound[0]+(0.5+shiftSize), 
                      lowerBound[1]-(0.5+shiftSize), 
                      lowerBound[2]-(0.5+shiftSize),
                      lowerBound[0]-(0.5+shiftSize), 
                      lowerBound[1]-(0.5+shiftSize), 
                      lowerBound[2]-(0.5+shiftSize),
                      lowerBound[0]-(0.5+shiftSize), 
                      upperBound[1]+(0.5+shiftSize), 
                      lowerBound[2]-(0.5+shiftSize),
                      colDef);
      
      //Y upper face
      display.addQuad(upperBound[0]+(0.5+shiftSize), 
                      upperBound[1]+(0.5+shiftSize),
                      upperBound[2]+(0.5+shiftSize),
                      upperBound[0]+(0.5+shiftSize), 
                      upperBound[1]+(0.5+shiftSize),
                      lowerBound[2]-(0.5+shiftSize),
                      lowerBound[0]-(0.5+shiftSize), 
                      upperBound[1]+(0.5+shiftSize),
                      lowerBound[2]-(0.5+shiftSize),
                      lowerBound[0]-(0.5+shiftSize), 
                      upperBound[1]+(0.5+shiftSize),
                      upperBound[2]+(0.5+shiftSize),
                      colDef);
      //Y lower face
      display.addQuad(upperBound[0]+(0.5+shiftSize), 
                      lowerBound[1]-(0.5+shiftSize),
                      upperBound[2]+(0.5+shiftSize),
                      lowerBound[0]-(0.5+shiftSize), 
                      lowerBound[1]-(0.5+shiftSize),
                      upperBound[2]+(0.5+shiftSize),
                      lowerBound[0]-(0.5+shiftSize), 
                      lowerBound[1]-(0.5+shiftSize),
                      lowerBound[2]-(0.5+shiftSize),
                      upperBound[0]+(0.5+shiftSize), 
                      lowerBound[1]-(0.5+shiftSize),
                      lowerBound[2]-(0.5+shiftSize),
                      colDef);
      
      // X upper face
      display.addQuad(upperBound[0]+(0.5+shiftSize), 
                      upperBound[1]+(0.5+shiftSize),
                      upperBound[2]+(0.5+shiftSize),
                      upperBound[0]+(0.5+shiftSize), 
                      lowerBound[1]-(0.5+shiftSize),
                      upperBound[2]+(0.5+shiftSize),
                      upperBound[0]+(0.5+shiftSize), 
                      lowerBound[1]-(0.5+shiftSize),
                      lowerBound[2]-(0.5+shiftSize),
                      upperBound[0]+(0.5+shiftSize), 
                      upperBound[1]+(0.5+shiftSize),
                      lowerBound[2]-(0.5+shiftSize),         
                      colDef);
      
      //  X lower face
      display.addQuad(lowerBound[0]-(0.5+shiftSize), 
                      upperBound[1]+(0.5+shiftSize),
                      upperBound[2]+(0.5+shiftSize),
                      lowerBound[0]-(0.5+shiftSize), 
                      upperBound[1]+(0.5+shiftSize),
                      lowerBound[2]-(0.5+shiftSize),         
                      lowerBound[0]-(0.5+shiftSize), 
                      lowerBound[1]-(0.5+shiftSize),
                      lowerBound[2]-(0.5+shiftSize),
                      lowerBound[0]-(0.5+shiftSize), 
                      lowerBound[1]-(0.5+shiftSize),
                      upperBound[2]+(0.5+shiftSize),
		      colDef);
    
  }
  

}

template<typename TSpace>
inline
void DGtal::Display3DFactory::drawAsGrid( Display3D & display,
                                          const DGtal::HyperRectDomain<TSpace> & h )
{
  typedef typename TSpace::Integer Integer;

  //  typename TSpace::RealPoint upperBound ( h.myUpperBound);
  // typename TSpace::RealPoint lowerBound ( h.myLowerBound);
  
  ASSERT(TSpace::dimension == 3 || "drawAsGrid-NOT-YET-IMPLEMENTED-in-ND");

  if (TSpace::dimension == 3)
    {
      // Face XY
      for (int64_t z = NumberTraits<Integer>::castToInt64_t(h.myLowerBound[2]); 
	   z <=  NumberTraits<Integer>::castToInt64_t(h.myUpperBound[2]); z++)
	{
	  for (int64_t x = NumberTraits<Integer>::castToInt64_t(h.myLowerBound[0]); 
	       x <=  NumberTraits<Integer>::castToInt64_t(h.myUpperBound[0]); x++){
	    display.addLine((double)x, NumberTraits<Integer>::castToDouble(h.myLowerBound[1])-0.5, (double)z,
			    (double)x, NumberTraits<Integer>::castToDouble(h.myUpperBound[1])+0.5, (double)z, display.getLineColor() );
	  }
	  for (int64_t y =  NumberTraits<Integer>::castToInt64_t(h.myLowerBound[1]);
	       y <=  NumberTraits<Integer>::castToInt64_t(h.myUpperBound[1]); y++){
	    display.addLine(NumberTraits<Integer>::castToDouble(h.myLowerBound[0])-0.5, (double)y, (double)z,
			    NumberTraits<Integer>::castToDouble(h.myUpperBound[0])+0.5, (double)y, (double)z, display.getLineColor());
	  }
	}
    
      // Faces XZ
      for (int64_t y = NumberTraits<Integer>::castToInt64_t(h.myLowerBound[1]); 
	   y <=  NumberTraits<Integer>::castToInt64_t(h.myUpperBound[1]); y++){
	for (int64_t x = NumberTraits<Integer>::castToInt64_t(h.myLowerBound[0]); 
	     x <=  NumberTraits<Integer>::castToInt64_t(h.myUpperBound[0]); x++){
	  display.addLine((double)x, (double)y, NumberTraits<Integer>::castToDouble(h.myLowerBound[2])-0.5,
			  (double)x, (double)y, NumberTraits<Integer>::castToDouble(h.myLowerBound[2])+0.5, display.getLineColor());
	}
	for (int64_t z =  NumberTraits<Integer>::castToInt64_t(h.myLowerBound[2]);
	     z <=  NumberTraits<Integer>::castToInt64_t(h.myUpperBound[2]); z++){
	  display.addLine(NumberTraits<Integer>::castToDouble(h.myLowerBound[0])-0.5, (double)y, (double)z,
			  NumberTraits<Integer>::castToDouble(h.myUpperBound[0])+0.5, (double)y, (double)z, display.getLineColor());
	}
      }
    
      // Faces YZ
      for (int64_t x = NumberTraits<Integer>::castToInt64_t(h.myLowerBound[0]); 
	   x <=  NumberTraits<Integer>::castToInt64_t(h.myUpperBound[0]); x++){
      
	for (int64_t y = NumberTraits<Integer>::castToInt64_t(h.myLowerBound[1]); 
	     y <=  NumberTraits<Integer>::castToInt64_t(h.myUpperBound[1]); y++){
	  display.addLine((double)x, (double)y, NumberTraits<Integer>::castToDouble(h.myLowerBound[2])-0.5,
			  (double)x, (double)y, NumberTraits<Integer>::castToDouble(h.myUpperBound[2])+0.5, display.getLineColor());
	}
	for (int64_t z =  NumberTraits<Integer>::castToInt64_t(h.myLowerBound[2]);
	     z <=  NumberTraits<Integer>::castToInt64_t(h.myUpperBound[2]); z++){
	  display.addLine((double)x, NumberTraits<Integer>::castToDouble(h.myLowerBound[1])-0.5, (double)z,
			  (double)x, NumberTraits<Integer>::castToDouble(h.myUpperBound[1])+0.5, (double)z, display.getLineColor());
	}
      }
    }
}

template<typename TSpace>
inline
void DGtal::Display3DFactory::drawAsPavingPoints( Display3D & display,
                                                  const DGtal::HyperRectDomain<TSpace> & h )
{
  typedef typename TSpace::Integer Integer;
  
  ASSERT(TSpace::dimension == 3 || "drawAsPavingPoints-NOT-YET-IMPLEMENTED-in-ND");

  if (TSpace::dimension == 3)
    {
      // Face XY
      for (int64_t z = NumberTraits<Integer>::castToInt64_t(h.myLowerBound[2]); 
	   z <=  NumberTraits<Integer>::castToInt64_t(h.myUpperBound[2]); z++){
	for (int64_t x = NumberTraits<Integer>::castToInt64_t(h.myLowerBound[0]); 
	     x <=  NumberTraits<Integer>::castToInt64_t(h.myUpperBound[0]); x++){
      
	  for (int64_t y =  NumberTraits<Integer>::castToInt64_t(h.myLowerBound[1]);
	       y <=  NumberTraits<Integer>::castToInt64_t(h.myUpperBound[1]); y++){
	    display.addPoint((double)x, (double)y , (double)z, DGtal::Color(255, 0 ,0));

	  }
	}
      }
    }
}

template<typename TSpace>
inline
void DGtal::Display3DFactory::drawAsPaving( Display3D & display, 
                                            const DGtal::HyperRectDomain<TSpace> & h )
{
  typedef typename TSpace::Integer Integer;
  
  ASSERT(TSpace::dimension == 3 ||TSpace::dimension == 2 || "drawAsPaving-NOT-YET-IMPLEMENTED-in-ND");
  
  if (TSpace::dimension == 3)
    {
      // Face XY
      for (int64_t z = NumberTraits<Integer>::castToInt64_t(h.myLowerBound[2]); 
	   z <=  NumberTraits<Integer>::castToInt64_t(h.myUpperBound[2]); z++){
	for (int64_t x = NumberTraits<Integer>::castToInt64_t(h.myLowerBound[0]); 
	     x <=  NumberTraits<Integer>::castToInt64_t(h.myUpperBound[0]); x++){
      
	  for (int64_t y =  NumberTraits<Integer>::castToInt64_t(h.myLowerBound[1]);
	       y <=  NumberTraits<Integer>::castToInt64_t(h.myUpperBound[1]); y++){
	    display.addVoxel(x, y , z, DGtal::Color(255, 255 ,255, 15),0.51);

	  }
	}
      } 
    }
}

template<typename TSpace>
inline
void DGtal::Display3DFactory::draw( Display3D & display, 
                                    const DGtal::HyperRectDomain<TSpace> & h )
{
  std::string mode = display.getMode( h.className() );
  ASSERT((TSpace::dimension!=3) || (mode=="" || mode=="Grid" || mode=="Paving"|| mode=="PavingPoints"|| mode=="PavingGrids" ||
					     mode=="BoundingBox")||
	 ("DGtal::Display3DFactory::draw( Display3D & display, const DGtal::HyperRectDomain<TSpace> & h ): Unknown mode "+mode)=="");
  ASSERT((TSpace::dimension!=2) || (mode=="" || mode=="BoundingBox" || mode=="InterGrid"|| mode=="Grid") ||
	 ("DGtal::Display3DFactory::draw( Display3D & display, const DGtal::HyperRectDomain<TSpace> & h ): Unknown mode "+mode)=="");
  
  
  if(TSpace::dimension == 2){
    if (mode=="")
      mode="BoundingBox";
    display.addImage2DDomainD3D(h, mode);
  }else if (  mode == "BoundingBox"  ){
    display.createNewLineList();
    drawAsBoundingBox( display, h );
  }else if(( mode == "" ) ||  (mode == "Grid")){
    display.createNewLineList();
    drawAsGrid( display, h );
  } else if ( mode == "Paving" ){
    display.createNewVoxelList(false);
    drawAsPaving( display, h );

  } else if ( mode == "PavingPoints" ){
    display.createNewPointList();
    drawAsPavingPoints( display, h );

  }else if ( mode == "PavingGrids" ){
    display.createNewLineList();
    display.createNewVoxelList(false);
    drawAsGrid( display, h );
    drawAsPaving( display, h );
  }
  

  
}
// HyperRectDomain


// KhalimskyCell
template < DGtal::Dimension dim, typename TInteger >
inline
void DGtal::Display3DFactory::draw( Display3D & display,
                                    const DGtal::KhalimskyCell<dim, TInteger> & k )
{
  ASSERT(dim == 3);
  DGtal::Color fillColorSave = display.getFillColor();  
  std::string mode = display.getMode( k.className() );
  ASSERT((mode==""  ||  mode=="Highlighted" || mode=="Transparent"|| mode=="Basic"|| mode=="Illustration"||mode=="IllustrationCustomColor")||
	 ("DGtal::Display3DFactory::draw( Display3D & display, const DGtal::KhalimskyCell<dim, TInteger> & k ): Unknown mode "+mode)=="");
  // used to display surfels located at a same position.
  double factorVolSurfel=1.0;
  bool basicMode=false;
  if(mode=="Highlighted"){
    factorVolSurfel = 1.1;
    display.setFillColor(DGtal::Color(255, 50, 50, 255));  
  }else if(mode=="Transparent"){
    display.setFillColor(DGtal::Color(180, 180, 250, 25));  
  }else if(mode=="Basic"){
    basicMode=true;
  }
  double x = (double) (NumberTraits<TInteger>::castToInt64_t( k.myCoordinates[0] ) >> 1 );
  double y = (double)( NumberTraits<TInteger>::castToInt64_t( k.myCoordinates[1] ) >> 1) ;
  double z =(double)  (NumberTraits<TInteger>::castToInt64_t( k.myCoordinates[2] ) >> 1 );
  
  bool xodd = ( NumberTraits<TInteger>::castToInt64_t(k.myCoordinates[ 0 ]) & 1 );
  bool yodd = ( NumberTraits<TInteger>::castToInt64_t(k.myCoordinates[ 1 ]) & 1 );
  bool zodd = ( NumberTraits<TInteger>::castToInt64_t(k.myCoordinates[ 2 ]) & 1 );
  
   
  unsigned int spaceDim= (xodd ? 1:0) + (yodd ? 1:0) + (zodd ? 1:0);

   
  switch (spaceDim) {
  case 0:  
    if(mode!=""&& mode!="IllustrationCustomColor"){
      display.setFillColor(DGtal::Color(200, 20, 20, 255));
    }
    display.addKSPointel(x-0.5, y-0.5, z-0.5, 0.05, false, false);
    break;
  case 1:
    if(mode!=""&& mode!="IllustrationCustomColor"){
      display.setFillColor(DGtal::Color(20, 20, 200, 255));
    }
    display.addKSLinel(x-0.5, y-0.5, z-0.5, x+ (xodd? 0.5:-0.5 ),y+ (yodd? 0.5:-0.5 ), z+ (zodd? 0.5:-0.5 ));
    break;
  case 2:
    if(mode!="" && mode!="IllustrationCustomColor"){
      display.setFillColor(DGtal::Color(20, 20, 200, 255));
    }
    display.addKSSurfel(x, y, z,! xodd, !yodd, !zodd, factorVolSurfel, 0.0,1.0, false, false, basicMode); 
    break;
  case 3:
    if(mode!="" && mode!="IllustrationCustomColor"){
      display.setFillColor(DGtal::Color(255, 180, 250, 255));
    }
    if(mode=="Illustration"|| mode=="IllustrationCustomColor"){
      display.addKSVoxel((int)x, (int) y, (int) z, 0.7);
    }else{
      display.addKSVoxel((int)x, (int) y, (int) z);
    }
    break; 
  }
  display.setFillColor(fillColorSave);
}
// KhalimskyCell


// SignedKhalimskyCell
template<  DGtal::Dimension dim, typename TInteger >
inline
void DGtal::Display3DFactory::draw( Display3D & display,
				    const DGtal::SignedKhalimskyCell<dim, TInteger> & sk )
{

   ASSERT(dim == 3);
  DGtal::Color fillColorSave = display.getFillColor();  
  std::string mode = display.getMode( sk.className() );
  ASSERT((mode==""  || mode=="Highlighted" || mode=="Transparent" || mode=="Basic" || mode=="Illustration" || mode=="IllustrationCustomColor")||
    ("DGtal::Display3DFactory::draw( Display3D & display, const DGtal::SignedKhalimskyCell<dim, TInteger> & sk ): Unknown mode "+mode)=="");
  // used to display surfels located at a same position.
  double factorVolSurfel=1.0;
  bool basicMode=false;
  if(mode=="Highlighted"){
    factorVolSurfel = 1.2;
    display.setFillColor(DGtal::Color(255, 50, 50, 255));  
  }else if(mode=="Transparent"){
    display.setFillColor(DGtal::Color(180, 180, 250, 25));  
  }else if(mode=="Basic"){
    basicMode=true;
  }
  float x = (float) 
    ( NumberTraits<TInteger>::castToInt64_t( sk.myCoordinates[0] ) >> 1 );
  float y = (float) 
    ( NumberTraits<TInteger>::castToInt64_t( sk.myCoordinates[1] ) >> 1 );
  float z = (float) 
    ( NumberTraits<TInteger>::castToInt64_t( sk.myCoordinates[2] ) >> 1 );
  
  bool xodd = ( sk.myCoordinates[ 0 ] & 1 );
  bool yodd = ( sk.myCoordinates[ 1 ] & 1 );
  bool zodd = ( sk.myCoordinates[ 2 ] & 1 );
    
  
  unsigned int spaceDim= (xodd ? 1:0) + (yodd ? 1:0) + (zodd ? 1:0);
  // pointel
  switch (spaceDim) {
    
  case 0:
    if(mode!="" && mode!="IllustrationCustomColor"){
      if( sk.myPositive)
	display.setFillColor(DGtal::Color(20, 20, 250, 255));
      else
	display.setFillColor(DGtal::Color(20, 20, 150, 255));
    }
      display.addKSPointel(x-0.5, y-0.5, z-0.5, 0.05, true, sk.myPositive);
      break;
  case 1:
    if(mode!="" && mode!="IllustrationCustomColor"){
      display.setFillColor(DGtal::Color(20, 200, 200, 255));
    }    
    display.addKSLinel(x-0.5, y-0.5, z-0.5, x+ (xodd? 0.5:-0.5 ),y+ (yodd? 0.5:-0.5 ), z+ (zodd? 0.5:-0.5 ), 
		       0.02, true, sk.myPositive);
    break;
  case 2:
    display.addKSSurfel(x, y, z,! xodd, !yodd, !zodd, factorVolSurfel, 0.0,1.0, true, sk.myPositive,basicMode ); 
    break;
  case 3:
    if(mode!="" && mode!="IllustrationCustomColor"){
      if( sk.myPositive){
      	display.setFillColor(DGtal::Color(20, 20, 200, 255));
      }else{
	display.setFillColor(DGtal::Color(20, 200, 20, 255));
      }
    }
    if(mode=="Illustration"|| mode=="IllustrationCustomColor"){
      display.addKSVoxel((int)x, (int) y, (int) z, 0.7);
    }else{
      display.addKSVoxel((int)x, (int) y, (int) z);
    }
    break; 
  } 
  display.setFillColor(fillColorSave);
}
// SignedKhalimskyCell



// Object
template <typename TDigitalTopology, typename TDigitalSet>
inline
void DGtal::Display3DFactory::drawWithAdjacencies( Display3D & display, 
                                                   const DGtal::Object<TDigitalTopology, TDigitalSet> & o )
{
  typedef typename TDigitalSet::Point Point;
  
  typedef typename TDigitalSet::Domain Domain;
  typedef
    typename DigitalSetSelector < Domain,
				  SMALL_DS + HIGH_ITER_DS >::Type SmallSet;
  typedef Object<TDigitalTopology, SmallSet> SmallObject;
  
  Point p;
  for (typename TDigitalSet::ConstIterator it = o.pointSet().begin();
       it != o.pointSet().end();
       ++it)
    {
      //Brute-force scan of the neighborhood.
      SmallObject neig = o.properNeighborhood(*it);
      for (typename SmallObject::DigitalSet::ConstIterator it2 = neig.pointSet().begin();
	   it2 != neig.pointSet().end();
	   ++it2)
	{
	  p = (*it2) - (*it);
	  draw(display, p, (*it));
	}
    }
}

template <typename TDigitalTopology, typename TDigitalSet>
inline
void DGtal::Display3DFactory::draw( Display3D & display, 
                                    const DGtal::Object<TDigitalTopology, TDigitalSet> & o )
{
  std::string mode = display.getMode( o.className() );
  if ( mode == "Basic" || mode == "" )
    draw( display, o.pointSet() );
  else if ( mode == "PavingTransp" ){
    drawAsPavingTransparent( display, o.pointSet() );
    
  }
  else if ( mode == "DrawAdjacencies" )
    {
      draw( display, o.pointSet() );
      drawWithAdjacencies( display, o );
    }
  else
    ASSERT(false && (("DGtal::Display3DFactory::draw( Display3D & display, const DGtal::Object<TDigitalTopology, TDigitalSet> & o ): Unknown mode " + mode) == ""));
}
// Object


// PointVector
template<DGtal::Dimension dim, typename TComponent>
inline
void DGtal::Display3DFactory::drawAsGrid( Display3D & display, 
					  const DGtal::PointVector<dim,TComponent> & p )
{
  ASSERT(dim == 3);
  
  display.addPoint(NumberTraits<TComponent>::castToDouble(p.myArray[0]),
		   NumberTraits<TComponent>::castToDouble(p.myArray[1]),
		   NumberTraits<TComponent>::castToDouble(p.myArray[2]), display.getLineColor());
}

template<DGtal::Dimension dim, typename TComponent>
inline
void DGtal::Display3DFactory::drawAsPaving( Display3D & display, 
					    const DGtal::PointVector<dim,TComponent> & p )
{
  ASSERT(dim == 3);
  
  display.addVoxel(NumberTraits<TComponent>::castToInt64_t(p.myArray[0]),
		   NumberTraits<TComponent>::castToInt64_t(p.myArray[1]),
		   NumberTraits<TComponent>::castToInt64_t(p.myArray[2]), display.getFillColor());
}

template<DGtal::Dimension dim, typename TComponent>
inline
void DGtal::Display3DFactory::drawAsPavingWired( Display3D & display, 
						 const DGtal::PointVector<dim,TComponent> & p )
{
  ASSERT(dim == 3);
  
  display.addVoxel(NumberTraits<TComponent>::castToInt64_t(p.myArray[0]),
		   NumberTraits<TComponent>::castToInt64_t(p.myArray[1]),
		   NumberTraits<TComponent>::castToInt64_t(p.myArray[2]), display.getFillColor(), 0.5, true);
}
    
template<DGtal::Dimension dim, typename TComponent>
inline
void DGtal::Display3DFactory::draw( Display3D & display, 
				    const DGtal::PointVector<dim,TComponent> & p )
{
  ASSERT(dim == 3);
 
  std::string mode = display.getMode( p.className() );
  ASSERT( (mode=="Paving" || mode=="Grid" || mode=="Both" || mode=="PavingWired"|| mode=="") );

  if ( mode == "Paving" || ( mode == "" ) )
    drawAsPaving( display, p );
  else if ( mode == "Grid" )
    drawAsGrid( display, p );
  else if ( ( mode == "Both" ) )
    {
      drawAsPaving( display, p );
      drawAsGrid( display, p );
    }
  else if( mode=="PavingWired"){
    drawAsPavingWired( display, p );
  }
}

template<DGtal::Dimension dim, typename TComponent>
inline
void DGtal::Display3DFactory::draw( Display3D & display, 
				    const DGtal::PointVector<dim,TComponent> & p, 
				    const DGtal::PointVector<dim,TComponent> & aPoint )
{
  ASSERT(dim == 3);
  
  display.addLine(NumberTraits<TComponent>::castToDouble(aPoint[0]), 
		  NumberTraits<TComponent>::castToDouble(aPoint[1]), 
		  NumberTraits<TComponent>::castToDouble(aPoint[2]),
		  NumberTraits<TComponent>::castToDouble(aPoint[0] + p.myArray[0]), 
		  NumberTraits<TComponent>::castToDouble(aPoint[1] + p.myArray[1]), 
		  NumberTraits<TComponent>::castToDouble(aPoint[2] + p.myArray[2]));
  
}
// PointVector


// GridCurve
template< typename TKSpace >
inline
void DGtal::Display3DFactory::draw( Display3D & display,
				    const DGtal::GridCurve<TKSpace> & gc)
{
  typedef typename DGtal::GridCurve<TKSpace>::SCellsRange Range; 
  Range r = gc.getSCellsRange();
  for ( typename Range::ConstIterator it = r.begin(), itEnd = r.end(); 
        it != itEnd; ++it )
    {
      draw( display, *it ); 
    } 
}
// GridCurve

// SCellsRange
template <typename TIterator, typename TSCell>
inline
void DGtal::Display3DFactory::draw( Display3D & display, 
				    const DGtal::ConstRangeAdapter<TIterator, DGtal::DefaultFunctor, TSCell> & object )
{
  typedef DGtal::ConstRangeAdapter<TIterator, DGtal::DefaultFunctor, TSCell> Range; 
  typedef typename Range::ConstIterator ConstIterator; 

  ConstIterator it ( object.begin() ); 
  ConstIterator itEnd ( object.end() ); 
  for( ; it != itEnd; ++it)
    {
      draw( display, *it);
    }
}
// SCellsRange

// PointsRange
template <typename TIterator, typename TKSpace>
inline
void DGtal::Display3DFactory::draw( Display3D & display, 
				    const DGtal::ConstRangeAdapter<TIterator, SCellToPoint<TKSpace>, typename TKSpace::Point> & object )
{
  typedef ConstRangeAdapter<TIterator, SCellToPoint<TKSpace>, typename TKSpace::Point> Range; 
  typedef typename Range::ConstIterator ConstIterator; 

  ConstIterator it ( object.begin() ); 
  ConstIterator itEnd ( object.end() ); 
  for( ; it != itEnd; ++it)
    {
      display << SetMode3D(it->className(),"Paving"); 
      display << *it;
    }
}
// PointsRange

// MidPointsRange
template <typename TIterator, typename TKSpace>
inline
void DGtal::Display3DFactory::draw( Display3D & display, 
				    const DGtal::ConstRangeAdapter<TIterator, SCellToMidPoint<TKSpace>, 
				    typename TKSpace::Space::RealPoint> & object )
{
  typedef typename TKSpace::Space::RealPoint RPoint;
  typedef ConstRangeAdapter<TIterator, SCellToMidPoint<TKSpace>, RPoint > Range; 
  typedef typename Range::ConstIterator ConstIterator; 

  ConstIterator it ( object.begin() ); 
  ConstIterator itEnd ( object.end() ); 
  for( ; it != itEnd; ++it)
    {
      display << SetMode3D(it->className(),"Grid"); 
      display << *it;
    }
}
// MidPointsRange

// ArrowsRange
template <typename TIterator, typename TKSpace>
inline
void DGtal::Display3DFactory::draw( Display3D & display, 
				    const DGtal::ConstRangeAdapter<TIterator, SCellToArrow<TKSpace>, 
				    std::pair<typename TKSpace::Point, typename TKSpace::Vector> > & object )
{
  typedef typename TKSpace::Point Point; 
  typedef typename TKSpace::Vector Vector; 
  typedef std::pair<Point, Vector> Arrow;
  typedef ConstRangeAdapter<TIterator, SCellToArrow<TKSpace>, Arrow > Range; 
  typedef typename Range::ConstIterator ConstIterator; 

  ConstIterator it ( object.begin() ); 
  ConstIterator itEnd ( object.end() ); 
  for( ; it != itEnd; ++it)
    { //display the associated cell
      draw( display, *(it.base()) ); 
    }
}
// ArrowsRange

// InnerPointsRange
template <typename TIterator, typename TKSpace>
inline
void DGtal::Display3DFactory::draw( Display3D & display, 
				    const DGtal::ConstRangeAdapter<TIterator, SCellToInnerPoint<TKSpace>, typename TKSpace::Point> & object )
{
  typedef ConstRangeAdapter<TIterator, SCellToInnerPoint<TKSpace>, typename TKSpace::Point> Range; 
  typedef typename Range::ConstIterator ConstIterator; 

  ConstIterator it ( object.begin() ); 
  ConstIterator itEnd ( object.end() ); 
  for( ; it != itEnd; ++it)
    {
      display << SetMode3D(it->className(),"Paving");
      display << CustomColors3D(Color(0, 0, 255,0),Color(0, 0, 200, 100));
      display << *it;
    }
}
// InnerPointsRange

// OuterPointsRange
template <typename TIterator, typename TKSpace>
inline
void DGtal::Display3DFactory::draw( Display3D & display, 
				    const DGtal::ConstRangeAdapter<TIterator, SCellToOuterPoint<TKSpace>, typename TKSpace::Point> & object )
{
  typedef ConstRangeAdapter<TIterator, SCellToOuterPoint<TKSpace>, typename TKSpace::Point> Range; 
  typedef typename Range::ConstIterator ConstIterator; 

  ConstIterator it ( object.begin() ); 
  ConstIterator itEnd ( object.end() ); 
  for( ; it != itEnd; ++it)
    {
      display << SetMode3D(it->className(),"Paving");
      display << CustomColors3D(Color(0, 255, 0 ,0),Color(0, 200, 0, 100));
      display << *it;
    }
}
// OuterPointsRange

// IncidentPointsRange
template <typename TIterator, typename TKSpace>
inline
void DGtal::Display3DFactory::draw( Display3D & display, 
				    const DGtal::ConstRangeAdapter<TIterator, SCellToIncidentPoints<TKSpace>, 
				    std::pair<typename TKSpace::Point, typename TKSpace::Point > > & object )
{
  typedef std::pair<typename TKSpace::Point, typename TKSpace::Point > Pair; 
  typedef ConstRangeAdapter<TIterator, SCellToIncidentPoints<TKSpace>, Pair> Range; 
  typedef typename Range::ConstIterator ConstIterator; 

  ConstIterator it ( object.begin() ); 
  ConstIterator itEnd ( object.end() ); 
  for( ; it != itEnd; ++it)
    {
      Pair pair( *it ); 
      display << SetMode3D(pair.first.className(),"Paving");
      display << CustomColors3D(Color(0, 0, 255,0),Color(0, 0, 200, 100));
      display << pair.first;
      display << CustomColors3D(Color(0, 255, 0 ,0),Color(0, 200, 0, 100));
      display << pair.second;
    }
}
// IncidentPointsRange







// ImageContainerBySTLVector  (2D)
template <typename TValue>
void 
DGtal::Display3DFactory::draw( Display3D & display, const ImageContainerBySTLVector<DGtal::Z2i::Domain, TValue>  &anImage){
  std::string mode = display.getMode( anImage.className() );
  ASSERT( (mode=="BoundingBox" || mode=="InterGrid" ||  mode=="Grid"||  mode=="") || 	 
	  	 ("DGtal::Display3DFactory::draw( Display3D & display,const ImageContainerBySTLVector<DGtal::Z2i::Domain, TValue> & anImage ): Unknown mode "+mode)=="");
  if(mode==""){
    DGtal::Display3D::GrayScaleImage aGSImage(anImage, DGtal::Display3D::zDirection);
    display.addGrayScaleImage(aGSImage);
  }else if( mode=="BoundingBox" || mode == "InterGrid" || mode == "Grid"){
    DGtal::Display3D::GrayScaleImage aGSImage(anImage, DGtal::Display3D::zDirection);
    aGSImage.myDrawDomain = true;
    display << SetMode3D( anImage.domain().className(), mode );
    display << anImage.domain();
    aGSImage.myIndexDomain = display.getCurrentDomainNumber()-1;        
    display.addGrayScaleImage(aGSImage);
  } 
}
// ImageContainerBySTLVector  (2D)


// ImageContainerBySTLMap  (2D)
template <typename TValue>
void 
DGtal::Display3DFactory::draw( Display3D & display, const ImageContainerBySTLMap<DGtal::Z2i::Domain, TValue>  &anImage){
  std::string mode = display.getMode( anImage.className() );
  ASSERT( (mode=="BoundingBox" || mode=="InterGrid" ||  mode=="Grid"||  mode=="") || 	 
	  	 ("DGtal::Display3DFactory::draw( Display3D & display,const ImageContainerBySTLMap<DGtal::Z2i::Domain, TValue> & anImage ): Unknown mode "+mode)=="");

  if(mode==""){
    DGtal::Display3D::GrayScaleImage aGSImage(anImage, DGtal::Display3D::zDirection);
    display.addGrayScaleImage(aGSImage);
  }else if(mode=="BoundingBox" || mode == "InterGrid" || mode == "Grid"){
    DGtal::Display3D::GrayScaleImage aGSImage(anImage, DGtal::Display3D::zDirection);
    aGSImage.myDrawDomain = true;
    display << SetMode3D( anImage.domain().className(), mode );
    display << anImage.domain();
    aGSImage.myIndexDomain = display.getCurrentDomainNumber()-1;        
    display.addGrayScaleImage(aGSImage);
  } 
}
// ImageContainerBySTLMap  (2D)


// ConstImageAdapter  (2D)
template <typename TImageContainer, typename TNewDomain, typename TFunctorD, typename TNewValue, typename TFunctorValue>
void 
DGtal::Display3DFactory::draw( Display3D & display, const  ConstImageAdapter< TImageContainer,TNewDomain, TFunctorD, 
			       TNewValue, TFunctorValue>  &anImage){
  std::string mode = display.getMode( anImage.className() );

  ASSERT( (mode=="BoundingBox" || mode=="InterGrid" ||  mode=="Grid"||  mode=="") || 	 
	  ("DGtal::Display3DFactory::draw( Display3D & display,const ConstImageAdapter<TContainer, TNewDomain, TFunctorD, TNewValue, TFunctorValue> & anImage ): Unknown mode "+mode)=="");
  
  if(mode==""){
    DGtal::Display3D::GrayScaleImage aGSImage(anImage, DGtal::Display3D::zDirection);
    display.addGrayScaleImage(aGSImage);
  }else if(mode=="BoundingBox" || mode == "InterGrid" || mode == "Grid"){
    DGtal::Display3D::GrayScaleImage aGSImage(anImage, DGtal::Display3D::zDirection);
    aGSImage.myDrawDomain = true;
    display << SetMode3D( anImage.domain().className(), mode );
    display << anImage.domain();
    aGSImage.myIndexDomain = display.getCurrentDomainNumber()-1;        
    display.addGrayScaleImage(aGSImage);
  } 
}
// ConstImageAdapter  (2D)



// ImageContainerBySTLVector  (3D)
template <typename TValue  >
inline
void DGtal::Display3DFactory::draw( Display3D & display,   const  ImageContainerBySTLVector<DGtal::Z3i::Domain, TValue>  &anImage3D){
  std::string mode = display.getMode( anImage3D.className() );
  ASSERT( (mode=="BoundingBox" || mode=="InterGrid" ||  mode=="Grid"||  mode=="") || 	 
	  ("DGtal::Display3DFactory::draw( Display3D & display,const ImageContainerBySTLVector<DGtal::Z3i::Domain, TValue> & anImage3D ): Unknown mode "+mode)=="");
  
    drawImage3D(display, anImage3D, mode);
} 


// ImageContainerBySTLVector  (3D)



// ImageContainerBySTLMap  (3D)
template <typename TValue  >
inline
void DGtal::Display3DFactory::draw( Display3D & display,   const  ImageContainerBySTLMap<DGtal::Z3i::Domain, TValue>  &anImage3D){
  drawImage3D(display, anImage3D);
}
// ImageContainerBySTLMap  (3D)










template < typename TImageType3D > 
inline
void
DGtal::Display3DFactory::drawImage3D( Display3D & display, const TImageType3D anImage3D, std::string mode){

  typedef  TImageType3D Image3D;

  DGtal::MinusOneDimensionDomainFunctor<DGtal::Z2i::Point>  invFunctorY(1);
  DGtal::Z2i::Domain domainY((invFunctorY.operator()(anImage3D.domain().lowerBound())),
			    (invFunctorY.operator()(anImage3D.domain().upperBound())));
  DGtal::MinusOneDimensionDomainFunctor<DGtal::Z2i::Point>  invFunctorZ(2);
  DGtal::Z2i::Domain domainZ((invFunctorZ.operator()(anImage3D.domain().lowerBound())),
			    (invFunctorZ.operator()(anImage3D.domain().upperBound())));
  DGtal::MinusOneDimensionDomainFunctor<DGtal::Z2i::Point>  invFunctorX(0);
  DGtal::Z2i::Domain domainX((invFunctorX.operator()(anImage3D.domain().lowerBound())),
			    (invFunctorX.operator()(anImage3D.domain().upperBound())));



  typedef DGtal::ConstImageAdapter<Image3D, DGtal::Z2i::Domain,  DGtal::AddOneDimensionDomainFunctor< Z3i::Point>,
				   typename Image3D::Value,  DGtal::DefaultFunctor >  SliceImageAdapter;
  DGtal::DefaultFunctor idV;
  const DGtal::AddOneDimensionDomainFunctor<DGtal::Z3i::Point> aSliceFunctorY(1, 0);
  SliceImageAdapter sliceImageY(anImage3D, domainY, aSliceFunctorY, idV);

  display<< SetMode3D( sliceImageY.className(), mode );
  DGtal::Display3D::GrayScaleImage aGSImageYf (sliceImageY, DGtal::Display3D::yDirection);
  display << sliceImageY;
  display << DGtal::UpdateLastImagePosition(Display3D::yDirection, 0, -0.5, 0);
  
  DGtal::AddOneDimensionDomainFunctor<DGtal::Z3i::Point> aSliceFunctorX(0, 0);
  SliceImageAdapter sliceImageX(anImage3D, domainX, aSliceFunctorX, idV);
  display << sliceImageX;
  display << DGtal::UpdateLastImagePosition(Display3D::xDirection, -0.5, 0, 0);
  
  DGtal::AddOneDimensionDomainFunctor<DGtal::Z3i::Point> aSliceFunctorZ(2, 0);
  SliceImageAdapter sliceImageZ(anImage3D, domainZ, aSliceFunctorZ, idV);
  display << sliceImageZ;
  display << DGtal::UpdateLastImagePosition(Display3D::zDirection, 0, 0, -0.5);
    

  // other symetrics faces
  DGtal::AddOneDimensionDomainFunctor<DGtal::Z3i::Point> aSliceFunctorYl(1, (int)(anImage3D.domain().upperBound()[1]));
  SliceImageAdapter sliceImageYl(anImage3D, domainY, aSliceFunctorYl, idV);
  display << sliceImageYl;
  display << DGtal::UpdateLastImagePosition(Display3D::yDirection, 0.0, 0.5+anImage3D.domain().upperBound()[1], 0.0);
  
  
  DGtal::AddOneDimensionDomainFunctor<DGtal::Z3i::Point> aSliceFunctorXl(0, (int)(anImage3D.domain().upperBound()[0]));
  SliceImageAdapter sliceImageXl(anImage3D, domainX, aSliceFunctorXl, idV);
  display << sliceImageXl;
  display << DGtal::UpdateLastImagePosition(Display3D::xDirection,0.5+anImage3D.domain().upperBound()[0], 0.0, 0.0 );
  
  DGtal::AddOneDimensionDomainFunctor<DGtal::Z3i::Point> aSliceFunctorZl(2, (int)(anImage3D.domain().upperBound()[2]));
  SliceImageAdapter sliceImageZl(anImage3D, domainZ, aSliceFunctorZl, idV);
  display << sliceImageZl;  
  display << DGtal::UpdateLastImagePosition(Display3D::zDirection,0.0, 0.0, 0.5+ anImage3D.domain().upperBound()[2] );
  
}




inline
void DGtal::Display3DFactory::draw( Display3D & display, 
				    const DGtal::SetMode3D & sm3d )
{
  display.myModes[ sm3d.myClassname ] = sm3d.myMode;
}

inline
void DGtal::Display3DFactory::draw( Display3D & display,
				    const DGtal::CustomStyle3D & cs3d )
{
  display.myStyles[ cs3d.myClassname ] = cs3d.myStyle;
}

inline
void DGtal::Display3DFactory::draw( Display3D & display, const DGtal::CustomColors3D & cc3d )
{
  display.setFillColor(cc3d.myFillColor);
  display.setLineColor(cc3d.myPenColor);
}

inline
void DGtal::Display3DFactory::draw( Display3D & display, 
				    const DGtal::ClippingPlane & cl )
{
  display.addClippingPlane(cl.myA, cl.myB, cl.myC, cl.myD, cl.myDrawPlane);
}
    
inline
void DGtal::Display3DFactory::draw( Display3D & display,
				    const DGtal::CameraPosition & cp )
{
  display.setCameraPosition(cp.eyex, cp.eyey, cp.eyez);
}

inline
void DGtal::Display3DFactory::draw( Display3D & display,
				    const DGtal::CameraDirection & cd )
{
  display.setCameraDirection(cd.dirx, cd.diry, cd.dirz);
}

inline
void DGtal::Display3DFactory::draw( Display3D & display, const DGtal::CameraUpVector & cuv )
{
  
  display.setCameraUpVector(cuv.upx, cuv.upy, cuv.upz);
}

inline
void DGtal::Display3DFactory::draw( Display3D & display, 
				    const DGtal::CameraZNearFar & cz )
{
  display.setNearFar(cz.ZNear, cz.ZFar);
}

inline
void  DGtal::Display3DFactory::draw( Display3D & display, const DGtal::TransformedKSSurfel & aTransformedKSSurfel){

  DGtal::Color fillColorSave = display.getFillColor();  
  std::string mode = display.getMode( aTransformedKSSurfel.mySurfel.className() );
  ASSERT((mode=="" || mode=="Highlighted" || mode=="Transparent" || mode=="Basic" || mode=="Illustration")||
	 ("DGtal::Display3DFactory::draw( Display3D & display, const DGtal::ShiftedKSSurfel & aTransformedKSSurfel ): Unknown mode "+mode)=="");
  // used to display surfels located at a same position.
  double factorVolSurfel=1.0;
  bool basicMode=false;
  if(mode=="Highlighted"){
    factorVolSurfel = 1.2;
    display.setFillColor(DGtal::Color(255, 50, 50, 255));  
  }else if(mode=="Transparent"){
    display.setFillColor(DGtal::Color(180, 180, 250, 25));  
  }else if(mode=="Basic"){
    basicMode=true;
  }
  float x =  NumberTraits<DGtal::int32_t>::castToDouble( aTransformedKSSurfel.mySurfel.myCoordinates[0]  >> 1) ;
  float y =  NumberTraits<DGtal::int32_t>::castToDouble( aTransformedKSSurfel.mySurfel.myCoordinates[1]  >> 1 );
  float z =  NumberTraits<DGtal::int32_t>::castToDouble( aTransformedKSSurfel.mySurfel.myCoordinates[2]  >> 1 );
  
  bool xodd = ( aTransformedKSSurfel.mySurfel.myCoordinates[ 0 ] & 1 );
  bool yodd = ( aTransformedKSSurfel.mySurfel.myCoordinates[ 1 ] & 1 );
  bool zodd = ( aTransformedKSSurfel.mySurfel.myCoordinates[ 2 ] & 1 );
    
  unsigned int spaceDim= (xodd ? 1:0) + (yodd ? 1:0) + (zodd ? 1:0);
  ASSERT(spaceDim==2);
  
  display.addKSSurfel(x, y, z,! xodd, !yodd, !zodd, factorVolSurfel, aTransformedKSSurfel.myShift, aTransformedKSSurfel.mySizeFactor, 
		      true, aTransformedKSSurfel.mySurfel.myPositive,  basicMode );   
  display.setFillColor(fillColorSave);

}



template<typename TImageType>
inline
void 
DGtal::Display3DFactory::draw( Display3D & display,  const DGtal::UpdateImageData<TImageType> & anUpdate ){
  display.updateGrayScaleImage(anUpdate.myIndex, *(anUpdate.myImage), anUpdate.myTranslateX, 
			       anUpdate.myTranslateY, anUpdate.myTranslateZ);
  
}


void 
inline
DGtal::Display3DFactory::draw( Display3D & display,  const DGtal::UpdateImagePosition & anUpdate ){
  display.updateOrientationGrayScaleImage(anUpdate.myIndex, anUpdate.myPosXBottomLeft, anUpdate.myPosYBottomLeft, 
					  anUpdate.myPosZBottomLeft, anUpdate.myNewDirection);
}

void 
inline
DGtal::Display3DFactory::draw( Display3D & display,  const DGtal::UpdateLastImagePosition & anUpdate ){
  unsigned int index = display.getCurrentGLImageNumber()-1;
  display.updateOrientationGrayScaleImage(index, anUpdate.myPosXBottomLeft, anUpdate.myPosYBottomLeft, 
					  anUpdate.myPosZBottomLeft, anUpdate.myNewDirection);
}


inline
void
DGtal::Display3DFactory::draw(Display3D &display, const DGtal::Update2DDomainPosition &anUpdate){
  display.updateAn2DDomainOrientation(anUpdate.myIndex, anUpdate.myPosXBottomLeft, anUpdate.myPosYBottomLeft, 
				      anUpdate.myPosZBottomLeft, anUpdate.myNewDirection);
}

inline
void
DGtal::Display3DFactory::draw(Display3D &display, const DGtal::Translate2DDomain &anTranslation){
  display.translateAn2DDomain(anTranslation.myIndex, anTranslation.myTranslateX, anTranslation.myTranslateY, 
			      anTranslation.myTranslateZ);
}





//                                                                           //
///////////////////////////////////////////////////////////////////////////////

<|MERGE_RESOLUTION|>--- conflicted
+++ resolved
@@ -270,11 +270,7 @@
                             mu[2] - ( (m1+dl)*u[2] )/n ); 
 
     display.addLine(pf[0], pf[1], pf[2], pl[0], pl[1], pl[2],
-<<<<<<< HEAD
-		    Color(250,0,0));
-=======
                     display.getLineColor() );
->>>>>>> 0d5e8be1
 
     PointD3d pf2 = PointD3d((mu[0]+omega1[0]) - ( (m2+df)*u[0] )/n, 
                             (mu[1]+omega1[1]) - ( (m2+df)*u[1] )/n, 
@@ -286,11 +282,7 @@
                             (mu[2]+omega1[2]) - ( (m2+dl)*u[2] )/n ); 
 
     display.addLine(pf2[0], pf2[1], pf2[2], pl2[0], pl2[1], pl2[2],
-<<<<<<< HEAD
-		    Color(250,0,0));
-=======
                     display.getLineColor() );
->>>>>>> 0d5e8be1
 
     PointD3d pf3 = PointD3d((mu[0]+omega2[0]) - ( (m3+df)*u[0] )/n, 
                             (mu[1]+omega2[1]) - ( (m3+df)*u[1] )/n, 
@@ -301,11 +293,7 @@
                             (mu[2]+omega2[2]) - ( (m3+dl)*u[2] )/n ); 
 
     display.addLine(pf3[0], pf3[1], pf3[2], pl3[0], pl3[1], pl3[2],
-<<<<<<< HEAD
-		    Color(250,0,0));
-=======
                     display.getLineColor() );
->>>>>>> 0d5e8be1
 
     PointD3d pf4 = PointD3d((mu[0]+omega[0]) - ( (m4+df)*u[0] )/n, 
                             (mu[1]+omega[1]) - ( (m4+df)*u[1] )/n, 
@@ -316,22 +304,6 @@
                             (mu[2]+omega[2]) - ( (m4+dl)*u[2] )/n ); 
 
     display.addLine(pf4[0], pf4[1], pf4[2], pl4[0], pl4[1], pl4[2],
-<<<<<<< HEAD
-		    Color(250,0,0));
-
-    //two end facets
-    display.addQuad(pf[0],pf[1],pf[2],
-		    pf2[0],pf2[1],pf2[2],
-		    pf4[0],pf4[1],pf4[2],
-		    pf3[0],pf3[1],pf3[2],
-		    Color(250,0,0));
-    display.addQuad(pl[0],pl[1],pl[2],
-		    pl2[0],pl2[1],pl2[2],
-		    pl4[0],pl4[1],pl4[2],
-		    pl3[0],pl3[1],pl3[2],
-		    Color(250,0,0));
-
-=======
                     display.getLineColor() );
 
     //two end facets
@@ -345,7 +317,6 @@
                     pl4[0],pl4[1],pl4[2],
                     pl3[0],pl3[1],pl3[2],
                     display.getFillColor() );
->>>>>>> 0d5e8be1
   }
 }
     
@@ -651,11 +622,8 @@
                       lowerBound[0]-(0.5+shiftSize), 
                       lowerBound[1]-(0.5+shiftSize),
                       upperBound[2]+(0.5+shiftSize),
-		      colDef);
-    
-  }
-  
-
+         colDef);
+    }  
 }
 
 template<typename TSpace>
@@ -671,54 +639,54 @@
   ASSERT(TSpace::dimension == 3 || "drawAsGrid-NOT-YET-IMPLEMENTED-in-ND");
 
   if (TSpace::dimension == 3)
-    {
-      // Face XY
-      for (int64_t z = NumberTraits<Integer>::castToInt64_t(h.myLowerBound[2]); 
-	   z <=  NumberTraits<Integer>::castToInt64_t(h.myUpperBound[2]); z++)
-	{
-	  for (int64_t x = NumberTraits<Integer>::castToInt64_t(h.myLowerBound[0]); 
-	       x <=  NumberTraits<Integer>::castToInt64_t(h.myUpperBound[0]); x++){
-	    display.addLine((double)x, NumberTraits<Integer>::castToDouble(h.myLowerBound[1])-0.5, (double)z,
-			    (double)x, NumberTraits<Integer>::castToDouble(h.myUpperBound[1])+0.5, (double)z, display.getLineColor() );
-	  }
-	  for (int64_t y =  NumberTraits<Integer>::castToInt64_t(h.myLowerBound[1]);
-	       y <=  NumberTraits<Integer>::castToInt64_t(h.myUpperBound[1]); y++){
-	    display.addLine(NumberTraits<Integer>::castToDouble(h.myLowerBound[0])-0.5, (double)y, (double)z,
-			    NumberTraits<Integer>::castToDouble(h.myUpperBound[0])+0.5, (double)y, (double)z, display.getLineColor());
-	  }
-	}
-    
-      // Faces XZ
-      for (int64_t y = NumberTraits<Integer>::castToInt64_t(h.myLowerBound[1]); 
-	   y <=  NumberTraits<Integer>::castToInt64_t(h.myUpperBound[1]); y++){
-	for (int64_t x = NumberTraits<Integer>::castToInt64_t(h.myLowerBound[0]); 
-	     x <=  NumberTraits<Integer>::castToInt64_t(h.myUpperBound[0]); x++){
-	  display.addLine((double)x, (double)y, NumberTraits<Integer>::castToDouble(h.myLowerBound[2])-0.5,
-			  (double)x, (double)y, NumberTraits<Integer>::castToDouble(h.myLowerBound[2])+0.5, display.getLineColor());
-	}
-	for (int64_t z =  NumberTraits<Integer>::castToInt64_t(h.myLowerBound[2]);
-	     z <=  NumberTraits<Integer>::castToInt64_t(h.myUpperBound[2]); z++){
-	  display.addLine(NumberTraits<Integer>::castToDouble(h.myLowerBound[0])-0.5, (double)y, (double)z,
-			  NumberTraits<Integer>::castToDouble(h.myUpperBound[0])+0.5, (double)y, (double)z, display.getLineColor());
-	}
+  {
+    // Face XY
+    for (int64_t z = NumberTraits<Integer>::castToInt64_t(h.myLowerBound[2]); 
+         z <=  NumberTraits<Integer>::castToInt64_t(h.myUpperBound[2]); z++)
+      {
+        for (int64_t x = NumberTraits<Integer>::castToInt64_t(h.myLowerBound[0]); 
+             x <=  NumberTraits<Integer>::castToInt64_t(h.myUpperBound[0]); x++){
+          display.addLine((double)x, NumberTraits<Integer>::castToDouble(h.myLowerBound[1])-0.5, (double)z,
+                          (double)x, NumberTraits<Integer>::castToDouble(h.myUpperBound[1])+0.5, (double)z, display.getLineColor() );
+        }
+        for (int64_t y =  NumberTraits<Integer>::castToInt64_t(h.myLowerBound[1]);
+             y <=  NumberTraits<Integer>::castToInt64_t(h.myUpperBound[1]); y++){
+          display.addLine(NumberTraits<Integer>::castToDouble(h.myLowerBound[0])-0.5, (double)y, (double)z,
+                          NumberTraits<Integer>::castToDouble(h.myUpperBound[0])+0.5, (double)y, (double)z, display.getLineColor());
+        }
       }
     
-      // Faces YZ
+    // Faces XZ
+    for (int64_t y = NumberTraits<Integer>::castToInt64_t(h.myLowerBound[1]); 
+         y <=  NumberTraits<Integer>::castToInt64_t(h.myUpperBound[1]); y++){
       for (int64_t x = NumberTraits<Integer>::castToInt64_t(h.myLowerBound[0]); 
-	   x <=  NumberTraits<Integer>::castToInt64_t(h.myUpperBound[0]); x++){
+           x <=  NumberTraits<Integer>::castToInt64_t(h.myUpperBound[0]); x++){
+        display.addLine((double)x, (double)y, NumberTraits<Integer>::castToDouble(h.myLowerBound[2])-0.5,
+                        (double)x, (double)y, NumberTraits<Integer>::castToDouble(h.myLowerBound[2])+0.5, display.getLineColor());
+      }
+      for (int64_t z =  NumberTraits<Integer>::castToInt64_t(h.myLowerBound[2]);
+           z <=  NumberTraits<Integer>::castToInt64_t(h.myUpperBound[2]); z++){
+        display.addLine(NumberTraits<Integer>::castToDouble(h.myLowerBound[0])-0.5, (double)y, (double)z,
+                        NumberTraits<Integer>::castToDouble(h.myUpperBound[0])+0.5, (double)y, (double)z, display.getLineColor());
+      }
+    }
+    
+    // Faces YZ
+    for (int64_t x = NumberTraits<Integer>::castToInt64_t(h.myLowerBound[0]); 
+         x <=  NumberTraits<Integer>::castToInt64_t(h.myUpperBound[0]); x++){
       
-	for (int64_t y = NumberTraits<Integer>::castToInt64_t(h.myLowerBound[1]); 
-	     y <=  NumberTraits<Integer>::castToInt64_t(h.myUpperBound[1]); y++){
-	  display.addLine((double)x, (double)y, NumberTraits<Integer>::castToDouble(h.myLowerBound[2])-0.5,
-			  (double)x, (double)y, NumberTraits<Integer>::castToDouble(h.myUpperBound[2])+0.5, display.getLineColor());
-	}
-	for (int64_t z =  NumberTraits<Integer>::castToInt64_t(h.myLowerBound[2]);
-	     z <=  NumberTraits<Integer>::castToInt64_t(h.myUpperBound[2]); z++){
-	  display.addLine((double)x, NumberTraits<Integer>::castToDouble(h.myLowerBound[1])-0.5, (double)z,
-			  (double)x, NumberTraits<Integer>::castToDouble(h.myUpperBound[1])+0.5, (double)z, display.getLineColor());
-	}
+      for (int64_t y = NumberTraits<Integer>::castToInt64_t(h.myLowerBound[1]); 
+           y <=  NumberTraits<Integer>::castToInt64_t(h.myUpperBound[1]); y++){
+        display.addLine((double)x, (double)y, NumberTraits<Integer>::castToDouble(h.myLowerBound[2])-0.5,
+                        (double)x, (double)y, NumberTraits<Integer>::castToDouble(h.myUpperBound[2])+0.5, display.getLineColor());
       }
-    }
+      for (int64_t z =  NumberTraits<Integer>::castToInt64_t(h.myLowerBound[2]);
+           z <=  NumberTraits<Integer>::castToInt64_t(h.myUpperBound[2]); z++){
+        display.addLine((double)x, NumberTraits<Integer>::castToDouble(h.myLowerBound[1])-0.5, (double)z,
+                        (double)x, NumberTraits<Integer>::castToDouble(h.myUpperBound[1])+0.5, (double)z, display.getLineColor());
+      }
+    }
+  }
 }
 
 template<typename TSpace>
@@ -731,21 +699,21 @@
   ASSERT(TSpace::dimension == 3 || "drawAsPavingPoints-NOT-YET-IMPLEMENTED-in-ND");
 
   if (TSpace::dimension == 3)
-    {
-      // Face XY
-      for (int64_t z = NumberTraits<Integer>::castToInt64_t(h.myLowerBound[2]); 
-	   z <=  NumberTraits<Integer>::castToInt64_t(h.myUpperBound[2]); z++){
-	for (int64_t x = NumberTraits<Integer>::castToInt64_t(h.myLowerBound[0]); 
-	     x <=  NumberTraits<Integer>::castToInt64_t(h.myUpperBound[0]); x++){
+  {
+    // Face XY
+    for (int64_t z = NumberTraits<Integer>::castToInt64_t(h.myLowerBound[2]); 
+   z <=  NumberTraits<Integer>::castToInt64_t(h.myUpperBound[2]); z++){
+      for (int64_t x = NumberTraits<Integer>::castToInt64_t(h.myLowerBound[0]); 
+     x <=  NumberTraits<Integer>::castToInt64_t(h.myUpperBound[0]); x++){
       
-	  for (int64_t y =  NumberTraits<Integer>::castToInt64_t(h.myLowerBound[1]);
-	       y <=  NumberTraits<Integer>::castToInt64_t(h.myUpperBound[1]); y++){
-	    display.addPoint((double)x, (double)y , (double)z, DGtal::Color(255, 0 ,0));
-
-	  }
-	}
+  for (int64_t y =  NumberTraits<Integer>::castToInt64_t(h.myLowerBound[1]);
+       y <=  NumberTraits<Integer>::castToInt64_t(h.myUpperBound[1]); y++){
+    display.addPoint((double)x, (double)y , (double)z, DGtal::Color(255, 0 ,0));
+
+  }
       }
     }
+  }
 }
 
 template<typename TSpace>
