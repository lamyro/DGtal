
# DGtal 1.0

## Bug Fixes
- *Configuration/General*
  - Continuous integration AppVeyor fix
    [#1326](https://github.com/DGtal-team/DGtal/pull/1326)
  - Fixing documentation checks and updating Travis scripts
    (Roland Denis, [#1335](https://github.com/DGtal-team/DGtal/pull/1335))

- *Base*
  - Fixing wrong members in PredicateCombiner (David Coeurjolly,
    [#1321](https://github.com/DGtal-team/DGtal/pull/1321))
<<<<<<< HEAD

- *Shapes*
  - Add two new star shapes: Astroid and Lemniscate
   (Adrien Krähenbühl, Chouaib Fellah,
   [#1325](https://github.com/DGtal-team/DGtal/pull/1325))
=======
  - Fixing openmp flags (David Coeurjolly,
    [#1324](https://github.com/DGtal-team/DGtal/pull/1324))
  - Add assignment operator to ImageContainerByITKImage (Pablo Hernandez,
    [#1336](https://github.com/DGtal-team/DGtal/pull/1336))

- *IO*
  - Fix wrong typedef for double case in ITKReader (Adrien Krähenbühl,
    [#1259](https://github.com/DGtal-team/DGtal/pull/1322))
>>>>>>> 25b7993e

# DGtal 0.9.4.1

## Bug Fixes

- *Documentation*
  - Fixing path to Mathjax CDN in documentation (David Coeurjolly,
    [#1318](https://github.com/DGtal-team/DGtal/pull/1318))

# DGtal 0.9.4

## New Features / Critical Changes

- *Shapes*
  - Mesh Voxelizer using 6- or 26-separability templated
   (David Coeurjolly, Monir Hadji,
   [#1209](https://github.com/DGtal-team/DGtal/pull/1209))

- *Topology Package*
  - Adding the half-edge data structure to represent arbitrary
    two-dimensional combinatorial surfaces with or without boundary
    (Jacques-Olivier Lachaud
     [#1266](https://github.com/DGtal-team/DGtal/pull/1266))
  - Add VoxelComplex, an extension for CubicalComplex, implementing the Critical-Kernels
    framework, based on the work of M.Couprie and G.Bertrand on isthmus.
    (Pablo Hernandez, [#1147](https://github.com/DGtal-team/DGtal/pull/1147))

- *Shapes Package*
  - Adding classes and helpers to create triangulated surfaces and
    polygonal surfaces to convert them from/to mesh, as well as a conversion from digital
    surfaces to dual triangulated or polygonal surface (Jacques-Olivier
    Lachaud [#1266](https://github.com/DGtal-team/DGtal/pull/1266))

- *Geometry Package*
  - Laplace-Beltrami operators on digital surfaces. (Thomas Caissard,
    [#1303](https://github.com/DGtal-team/DGtal/pull/1303))



## Changes

- *Math package*
  - New SimpleMatrix constructor with a initializer_list argument
    (Nicolas Normand,
    [#1250](https://github.com/DGtal-team/DGtal/pull/1250))

- *IO*
  - New simple way to extend the QGLViewer-based Viewer3D interface,
    for instance to add callbacks to key or mouse events, or to modify
    what is drawn on the window.
    (Jacques-Olivier Lachaud, [#1259](https://github.com/DGtal-team/DGtal/pull/1259))
  - TableReader can now read all elements contained in each line of a file
    with the new method getLinesElementsFromFile().
    (Bertrand Kerautret,
    [#1260](https://github.com/DGtal-team/DGtal/pull/1260))
  - New ImageMagick writer to export images to PNG or JPG formats for
    instance.  (David Coeurjolly,
    [#1304](https://github.com/DGtal-team/DGtal/pull/1304))
  - SimpleDistanceColorMap new colormap to easily display distance maps.
    (David Coeurjolly, [#1302](https://github.com/DGtal-team/DGtal/pull/1302))   
  - Fix in MagicReader allowing to load colored images. (David
    Coeurjolly, [#1305](https://github.com/DGtal-team/DGtal/pull/1305))
  - Include New ImageMagick writer in GenericWriter.  (Bertrand Kerautret,
    [#1306](https://github.com/DGtal-team/DGtal/pull/1306))

## Bug Fixes

- *Build*
  - Fix compilation by using DGtal from swift wrapping (Bertrand Kerautret,
    [#1309](https://github.com/DGtal-team/DGtal/pull/1309))
  - Fix C++11 cmake flags and cmake >3.1 is now required (David Coeurjolly,
    Pablo H Cerdan, [#1290](https://github.com/DGtal-team/DGtal/pull/1290))
  - Fix HDF5 link missing in compilation (Bertrand Kerautret,
     [#1301](https://github.com/DGtal-team/DGtal/pull/1301))
  - Fix compilation with QGLViewer (2.7.x) and Qt5 (Boris Mansencal,
     [#1300](https://github.com/DGtal-team/DGtal/pull/1300))

- *Shapes Package*
  - Fix ImplicitPolynomial3Shape and TrueDigitalSurfaceLocalEstimator.
    Improves projection operator on implicit surface and curvature
    computations. (Jacques-Olivier Lachaud,
    [#1279](https://github.com/DGtal-team/DGtal/pull/1279))

- *Configuration/General*
  - Upgrading the benchmarks to match with the new google-benchmark API
   (David Coeurjolly,
     [#1244]((https://github.com/DGtal-team/DGtal/pull/1244))
  - The documentation mainpage now refers to the DGtalTools documentation
    (David Coeurjolly,
    [#1249]((https://github.com/DGtal-team/DGtal/pull/1249))
  - Fix ITK related try_compile command to work for non-default locations.
    (Pablo Hernandez,
    [#1286]((https://github.com/DGtal-team/DGtal/pull/1286))

- *IO*
  - Fix for compilation with 2.7.0 QGLViewer version.
   (Bertrand Kerautret, [#1280](https://github.com/DGtal-team/DGtal/pull/1280))
  - Fix on the ITK reader when used with a functor which is not able to
    handle 32/16 bits images. Also includes a new testITKReader and ITK tests in
    GenericReader.
    (Bertrand Kerautret, [#1255](https://github.com/DGtal-team/DGtal/pull/1255))
  - Viewer3D: fix bad light source move according X/Y mouse move and new Key_Z to
    move away/closer the light source.
    (Bertrand Kerautret, [#1262](https://github.com/DGtal-team/DGtal/pull/1262))
  - Fix ImageContainerByITKImage, fill the itk image buffer with 0 when using the
    domain constructor.
    (Pablo Hernandez, [#1307](https://github.com/DGtal-team/DGtal/pull/1307))

- *Kernel Package*
  - Fix testBasicPointFunctor. (Bertrand Kerautret
    [#1245](https://github.com/DGtal-team/DGtal/pull/1245))

- *Arithmetic Package*
 - Fix SternBrocot and variants static instanciations. (Jacques-Olivier Lachaud
   [#1293](https://github.com/DGtal-team/DGtal/pull/1293))

- *Topology Package*
  - Fix invalid KhalimskyCell coordinates in ctopo-fillContours.cpp example.
    (Roland Denis, [#1296](https://github.com/DGtal-team/DGtal/pull/1296))

- *Documentation*
  - Add import with functors in GenericReader in the main default reader.
    (mainly motivated to show documentation of specialized version of
    importWithValueFunctor and importWithColorFunctor). The tiff format
    was also added to the generic readers when ITK is present (Bertrand
    Kerautret [1251](https://github.com/DGtal-team/DGtal/pull/1245))
  - Fix exampleArithDSS3d compilation (which was not activated).
    (Bertrand Kerautret
    [#1254](https://github.com/DGtal-team/DGtal/pull/1254))

- *DEC*
  - Fix dependencies flags for DEC examples.
    (Jean-David Génevaux, [#1310](https://github.com/DGtal-team/DGtal/pull/1310))

# DGtal 0.9.3

## New Features / Critical Changes

- *Configuration/General*
  - The project has a now a unique compiled library: DGtal. The DGtalIO
   target has been removed. (David Coeurjolly,
   [#1226](https://github.com/DGtal-team/DGtal/pull/1226))
  - New mandatory dependency for DGtal: zlib must be installed in the system.
   (David Coeurjolly, [#1228](https://github.com/DGtal-team/DGtal/pull/1228))
  - Remove cpp11 deprecated usage of std::binder1st and std::binder2nd  --generates error with c++17 flag.
   (Pablo Hernandez, [#1287](https://github.com/DGtal-team/DGtal/pull/1287))
  - Remove cpp11 deprecated usage of std::unary_function and std::binary_function --generates error with c++17 flag.
   (Pablo Hernandez, [#1291](https://github.com/DGtal-team/DGtal/pull/1291))

- *Topology Package*
  -  Implementation of ParDirCollapse with CollapseSurface and CollapseIsthmus.
    (Mohamad ONAYSSI, Bibiana MARTINEZ, Mohamed MELLOULI, Kacper PLUTA,
    [#1199](https://github.com/DGtal-team/DGtal/pull/1199))

- *Geometry Package*
  - VoronoiMap, PowerMap, (Reverse)DistanceTransformation and ReducedMedialAxis
   now work on toric domains (with per-dimension periodicity specification).
   (David Coeurjolly, Roland Denis,
   [#1206](https://github.com/DGtal-team/DGtal/pull/1206))

- *IO*
  - New version (3) for the VOL file format that allows (zlib) compressed volumetric
   data. VolReady and VolWriter can still manage Version 2 Vols.
   (David Coeurjolly, [#1228](https://github.com/DGtal-team/DGtal/pull/1228))

## Changes

- *Configuration/General*
  - Continuous integration Travis bots are now based on ubunutu/trusty containers.
   (David Coeurjolly, [#1227](https://github.com/DGtal-team/DGtal/pull/1208))
  - Set flag -std=c++11 only if needed. Modern compilers set compatible flags
   by default (gnu++14, etc). (Pablo H Cerdan,
   [#1222](https://github.com/DGtal-team/DGtal/pull/1222))

- *Documentation*
   - All the example descriptions are now in their the examples file (instead in
    dox files).
    (Bertrand Kerautret, [#1240](https://github.com/DGtal-team/DGtal/pull/1240))

## Bug Fixes

- *Configuration/General*
  - Fixing errors and warnings raised by g++ 4.7.x.
   (Roland Denis, [#1202](https://github.com/DGtal-team/DGtal/pull/1202))
  - Explicit M_PI definition if needed.
   (David Coeurjolly, [#1208](https://github.com/DGtal-team/DGtal/pull/1208))
  - Continuous integration Travis bots are now based on ubunutu/trusty containers.
   (David Coeurjolly, [#1227](https://github.com/DGtal-team/DGtal/pull/1208))
  - Fix usage of DESTDIR at install time for linux packagers.
   (Pablo Hernandez, [#1235](https://github.com/DGtal-team/DGtal/pull/1235))
  - Fix, let CMake handle DESTDIR instead of manual manipulation.
   (Pablo Hernandez, [#1238](https://github.com/DGtal-team/DGtal/pull/1238))

- *Geometry Package*
  - ArithDSSIterator: fix missing postfix ++.
   (I. Sivignon, [#1187](https://github.com/DGtal-team/DGtal/pull/1187))
  - ContourHelper: add a method to transform a contour into a 8 connected path.
   (B. Kerautret, [#1127](https://github.com/DGtal-team/DGtal/pull/1127))

- *IO Package*
  - Missing TContainer template parameter for overloaded functions/methods that
   rely on PointVector.
   (Roland Denis, [#1232](https://github.com/DGtal-team/DGtal/pull/1232))
  - Viewer3D: fix bad rendering when changing the scale.
   (Bertrand Kerautret, [#1217](https://github.com/DGtal-team/DGtal/pull/1217))

- *Documentation*
  - Fixing various BibTeX references.
   (Bertrand Kerautret, [##1237](https://github.com/DGtal-team/DGtal/pull/1237))

# DGtal 0.9.2

## New Features / Critical Changes

- *Documentation*
  - Fixing all doxygen warnings.
   (Roland Denis, [#1182](https://github.com/DGtal-team/DGtal/pull/1182))
  - New "@seeDGtalTools" doxygen command to cite a DGtalTools tool in
   DGtal documentation (David Coeurjolly,
   [#1179](https://github.com/DGtal-team/DGtal/pull/1179))

- *Geometry Package*
  - New robust normal vector estimator using spherical accumulators and statistical
   voting (Boulc'h & Marlet, SGP 2012).
   (David Coeurjolly, [#1149](https://github.com/DGtal-team/DGtal/pull/1149))

- *Math Package*
  - New RealFFT class for in-place real-complex Fast Fourier Transform using
   fftw3 library.
   (Roland Denis, [#1185](https://github.com/DGtal-team/DGtal/pull/1185))

- *Topology Package*
  - Adding periodic closure for KhalimskySpaceND and per-dimension closure
   specification.
   (Roland Denis, [#1086](https://github.com/DGtal-team/DGtal/pull/1086))
  - Adding CPreCellularGridSpaceND concept and KhalimskyPreSpaceND model
   to manipulate unbounded Khalimsky space and cells.
   KhalimskySpaceND now checks that all given cells are within the bounds.
   (Roland Denis, [#1086](https://github.com/DGtal-team/DGtal/pull/1086))

## Changes
- *Configuration/General*
  - Travis Continuous integration will check that doxygen raises no warnings
   and that the documented file names are valid.
   (David Coeurjolly, Roland Denis,
        [#1182](https://github.com/DGtal-team/DGtal/pull/1182))
  - Cleaning remaining preprocessor directives related to C++11 features.
   (Roland Denis, [#1141](https://github.com/DGtal-team/DGtal/pull/1141))
  - Travis Continuous integration will check that DGtalTools still compiles with
   changes in new pull-requests. (David Coeurjolly,
   [#1133](https://github.com/DGtal-team/DGtal/pull/1133))
  - Add cmake configuration file NeighborhoodTablesConfig to
   decompress and install look up tables. (Pablo Hernandez-Cerdan,
   [#1155](https://github.com/DGtal-team/DGtal/pull/1155))
  - Documentation graphs are now in SVG instead of PNG. (David Coeurjolly,
   [#1192](https://github.com/DGtal-team/DGtal/pull/1192))
  - Check and add all DGtal examples in the Examples listing section.
   (Bertrand Kerautret,[#1166](https://github.com/DGtal-team/DGtal/pull/1166))))

- *Base Package*
  - Alias and ConstAlias now raise compilation error when using invalid
   constructor, like from a rvalue reference. Adding ConstAlias in many classes
   that need it.
   (Roland Denis, [#1140](https://github.com/DGtal-team/DGtal/pull/1140))
   (With ITK related compilation fix, Bertrand Kerautret
   [#1153](https://github.com/DGtal-team/DGtal/pull/1153))
  - Moving all base concepts into namespace concepts. Update doc and
   concepts graphs accordingly. (Jacques-Olivier Lachaud, [#1164]
   (https://github.com/DGtal-team/DGtal/pull/1164))

- *IO Package*
  - Viewer3D: improvement of the viewer state record by saving the rendering
   mode. A new setter was also added to desable/enable double face rendering.
   (Bertrand Kerautret [#1166](https://github.com/DGtal-team/DGtal/pull/1162))
  - Viewer3D: add a mode to display ball primitive with OpenGL point instead of
   quadrangulated mesh.
   (Bertrand Kerautret [#1162](https://github.com/DGtal-team/DGtal/pull/1162))
  - Viewer3D: add a new mode to have the light source position defined from the
   camera (default) or from the scene coordinate system (key P to change
   position mode). A new lambertian rendering mode was added.
   (Bertrand Kerautret [#1149](https://github.com/DGtal-team/DGtal/pull/1149))
  - Add the possibility to interact in QGLViewer Viewer3D class with the voxel
   primitive (was limited to surfel). As with surfel, the user may assign integer
   identifiers (OpenGL names) to voxel and callback functions, which are called
   when voxel are selected. The selected elements are now highlighted.
   (Bertrand Kerautret, [#1146](https://github.com/DGtal-team/DGtal/pull/1146))

- *Topology Package*
  - Add pre-calculated look up tables to speed up Object::isSimple calculations.
   (Pablo Hernandez-Cerdan, [#1155](https://github.com/DGtal-team/DGtal/pull/1155))

## Bug Fixes
- *Configuration/General*
  - Simplification of the windows build instructions. (David
   Coeurjolly, [#1160](https://github.com/DGtal-team/DGtal/pull/1160))
  - Various fixes in the documentation (e.g. links to concepts
   pages). (David Coeurjolly,
   [#1161](https://github.com/DGtal-team/DGtal/pull/1161))
  - Fixing issues raised on some algorithms when changing Euclidean ring
   for SpaceND and KhalimskySpaceND. (Jérémy Levallois,
   [#1163](https://github.com/DGtal-team/DGtal/pull/1163))
  - Moving last concepts to concepts:: namespace. (David Coeurjolly,
   [#1193](https://github.com/DGtal-team/DGtal/pull/1193))

- *DEC Package*
  - Fix compatibility with eigen 3.2.8 by changing default index type for sparse matrix.
   (Pierre Gueth, [#1197](https://github.com/DGtal-team/DGtal/pull/1197))
  - Fixing warnings in DiscreteExteriorCalculus and DiscreteExteriorCalculusFactory.
   (Roland Denis, [#1139](https://github.com/DGtal-team/DGtal/pull/1139))

- *Geometry Package*
  - VoronoiCovarianceMeasure: fix dimension-specific code.
   (Roland Denis, [#1145](https://github.com/DGtal-team/DGtal/pull/1145))
  - AlphaThickSegmentComputer: fix segment display errors which could appear
   when displaying a small segment. Fix a non initialized attribute with
   some improvements on bounding box computation with orientation check.
   (B. Kerautret, [#1123](https://github.com/DGtal-team/DGtal/pull/1123))
  - Frechet Shortcut: fix implicit rounding.
   (I. Sivignon, [#1180](https://github.com/DGtal-team/DGtal/pull/1180))

- *Image Package*
  - Fixing issue [#779](https://github.com/DGtal-team/DGtal/issues/779) by
   storing domain with smart pointer in ImageContainerBySTLMap.
   (Roland Denis [#1151](https://github.com/DGtal-team/DGtal/pull/1151))

- *IO Package*
  - Display3D: Fix embedder usage when using default constructor in Debug mode.
   (Roland Denis [#1143](https://github.com/DGtal-team/DGtal/pull/1143))
  - Viewer3D: Fix a problem when the show() method was called at the end of the
   main program (the list creation was not called).
   (Bertrand Kerautret [#1138](https://github.com/DGtal-team/DGtal/pull/1138))
  - Viewer3D: add three new modes for shape rendering (default, metallic and
   plastic). The rendering can be changed by using the key M. The user can
   also choose its own rendering with some setter/getter on the opengl
   lightning/properties. (B. Kerautret,
   [#1128](https://github.com/DGtal-team/DGtal/pull/1128))
  - readers: fix a vol/pgm/raw reading bug occurring on Windows 10 due to the
   different interpretations of end of line \r\n on Window versus \n on
   unix/mac. Changing reading mode with binary mode instead text mode fix
   the issue. (Bertrand Kerautret
   [#1130](https://github.com/DGtal-team/DGtal/pull/1130))
  - Fixing issue [#899](https://github.com/DGtal-team/DGtal/issues/899) in
   all color maps, (David Coeurjolly, Bertrand Kerautret
   [#1134](https://github.com/DGtal-team/DGtal/pull/1134))
  -  GenericReader: include longvol reader in GenericReader for 64 bit images.
   Update the test for 64 bit longvol. (Bertrand Kerautret
   [#1135](https://github.com/DGtal-team/DGtal/pull/1135))
  - Fix the extension removal in Obj filename export in Board3D. (David
   Coeurjolly,[#1154](https://github.com/DGtal-team/DGtal/pull/1154)))
  - Fix issue when drawing DSS with both points and bounding box. (David
   Coeurjolly,[#1186](https://github.com/DGtal-team/DGtal/pull/1186)))

- *Topology Package*
   - Fix wrong starting point for surface tracking in example code
    frontierAndBoundary.cpp.
    (Roland Denis, [#1144](https://github.com/DGtal-team/DGtal/pull/1144))
   - Fix interior/exterior fill methods of topology/helpers/Surfaces class which
    was wrong on 3d and on closed Khalimsky space.
    (Bertrand Kerautret, [#1156](https://github.com/DGtal-team/DGtal/pull/1156))
   - Fix issue [#1168]
    (https://github.com/DGtal-team/DGtal/issues/1168), related to bad
    linear interpolation for binary volume data in
    volMarchingCubes.cpp (Jacques-Olivier Lachaud,
    [#1169](https://github.com/DGtal-team/DGtal/pull/1169))

- *Shape Package*
   - Fix a tubular mesh construction problem (missing faces) which appears
    when the center line is oriented in a main axis direction (in
    createTubularMesh()). Also improves and fixes the face construction.
    (Bertrand Kerautret, [#1157](https://github.com/DGtal-team/DGtal/pull/1157))

# DGtal 0.9.1

## New Features / Critical Changes

- *Configuration/General*
  - A CONTRIBUTING.md file has been added to describe how to contribute
   to the library. (David Coeurjolly,
   [#1112](https://github.com/DGtal-team/DGtal/pull/1112))
  - DGtal requires now to have a C++11 enabled compiler (gcc>4.6,
   clang>2.9, VS14, ...).  This allows us to use new C++11 features in
   DGtal core and to have more generic and reliable code. (David
   Coeurjolly, [#1080](https://github.com/DGtal-team/DGtal/pull/1080))
  - DGtal core now compiles on Microsoft Windows, Visual Studio (only
   VS14 or above). Many issues have been fixed for compatibility with
   'cl' compiler. (David Coeurjolly, Jérémy Levallois,
   [#1074](https://github.com/DGtal-team/DGtal/pull/1074))
  - DGtal with QGLViewer option activated now compiles on Microsoft Windows,
   Visual Studio (only VS14 or above). (Bertrand Kerautret,
   [#1106](https://github.com/DGtal-team/DGtal/pull/1106))

- *Base Package*
  - Traits class for containers in order to probe their category at
   compile time.  (Jacques-Olivier Lachaud,
   [#1079](https://github.com/DGtal-team/DGtal/pull/1079))
  - Generic set operations for arbitrary containers. You may use
   overloaded operators like &, |,  -, ^ on arbitrary containers (list,
   vector, unordered_set, map, etc).  (Jacques-Olivier Lachaud,
   [#1079](https://github.com/DGtal-team/DGtal/pull/1079))

- *Geometry Package*
  - Hull2DHelpers: implementation of the rotating caliper algorithm to compute
   the width (vertical/horizontal or Euclidean) of a convex hull.
   (Bertrand Kerautret, [#1052](https://github.com/DGtal-team/DGtal/pull/1052))
  - MelkmanConvexHull: new reverse method to allow point insertions and convex
   hull computation on both side of a point sequence.
   (Bertrand Kerautret, [#1073](https://github.com/DGtal-team/DGtal/pull/1073))
  - LogScaleProfile: new class to represent a (multi)scale profile e.g. a sequence
   of statistics on digital lengths parameterized by a grid resolution.
   (Backport of the ScaleProfile class of
   [ImaGene](https://gforge.liris.cnrs.fr/projects/imagene) ).
   (Bertrand Kerautret, Jacques-Olivier Lachaud
   [#1075](https://github.com/DGtal-team/DGtal/pull/1075))
  - IteratorCompletion provides iterators and ranges access from a basic set of methods.
   (Roland Denis, [#1029](https://github.com/DGtal-team/DGtal/pull/1029))

- *Image Package*
  - ArrayImageAdapter adds a read-write image adapter from any random-access iterator,
   e.g. from a C-array.
   (Roland Denis, [#1029](https://github.com/DGtal-team/DGtal/pull/1029))

- *Math Package*
  - MultiStatistics: new class to compute different statistics (like
   mean variance, median) on multiple variables.  (Backport of the
   Statistics class of
   [ImaGene](https://gforge.liris.cnrs.fr/projects/imagene) ).
   (Bertrand Kerautret, Jacques-Olivier Lachaud
   [#1076](https://github.com/DGtal-team/DGtal/pull/1076))

- *Topology Package*
  - New class CubicalComplex and functions associated to
   it. Arbitrary cubical complexes can be represented, displayed and
   multiple operations are defined onto them: incidence, closing,
   opening, closure, star, link, interior, boundary, set operations
   and relations, as a collapse operation.
   (Jacques-Olivier Lachaud, [#1079](https://github.com/DGtal-team/DGtal/pull/1079))


## Changes
- *Configuration*
  - Types and classes in helper namespaces ```Z2i``` and ```Z3i``` for
   ```StdDefs.h``` header (2D and 3D digital geometry with
   computations on 32bit integers) are now explicitly instanciated in
   the compiled library. This reduces compilation time when such types
   are used. (David Coeurjolly,
   [#1117](https://github.com/DGtal-team/DGtal/pull/1117))

- *DEC Package*
  - DiscreteExteriorCalculus holds both primal and dual sizes of each cell.
   Subsequent changes have been made to insertSCell.
   (Pierre Gueth [#1082](https://github.com/DGtal-team/DGtal/pull/1082))
  - Convenient static members for KForm :
   KForm::ones(), KForm::zeros() and KForm::dirac(KSpace::Cell).
   (Pierre Gueth [#1082](https://github.com/DGtal-team/DGtal/pull/1082))
- *Base Package*
  - Enabling circulators in SimpleRandomAccessRangeFromPoint.
   (Roland Denis, [#1060](https://github.com/DGtal-team/DGtal/pull/1060))

- *Base*
  - Deprecated OldAlias, OldClone, OldConstAlias have been removed. (David
   Coeurjolly, [#1074](https://github.com/DGtal-team/DGtal/pull/1074))

- *IO*
  - By default, closing a Viewer3D does not save automatically the viewer
   state anymore (in a .qglviewer.xml file). The automatic save can be
   activated by a flag (myAutoSaveState). (Bertrand Kerautret
    [#1088](https://github.com/DGtal-team/DGtal/pull/1088))
  - In the Viewer3D, the light source position is now saved in the
    QGLViewer state file (.qglviewer.xml). (Bertrand Kerautret
    [#1087](https://github.com/DGtal-team/DGtal/pull/1087))
  - Minor improvements of default settings in Viewer3D. (David
   Coeurjolly, [#1066](https://github.com/DGtal-team/DGtal/pull/1066))
  - change the chronological order to display primitives (in the draw
   function) in order to see the cube primitive through the
   transparency of the ball primitives. (Bertrand Kerautret,
   [#1081](https://github.com/DGtal-team/DGtal/pull/1081))
  - New possibility to move the light source direction using the mouse move
   in Viewer3D (with the key SHIFT+CTRL (SHIFT+CMD on mac)). The light source
   direction is now defined according the main coordinate system (no more from
   the camera center).
   (Bertrand Kerautret [#1070](https://github.com/DGtal-team/DGtal/pull/1070))
  - Adding raw I/O capabilities for non integral types and signed integers.
   (Roland Denis [#1084](https://github.com/DGtal-team/DGtal/pull/1084))

- *Shapes Package*
  - New methods to remove faces from a Mesh  or to obtain the barycenter of a
   face.
   (Bertrand Kerautret [#1091](https://github.com/DGtal-team/DGtal/pull/1091))

## Bug Fixes

- *Configuration/General*
  - catch unit test framework upgraded to the develop version. (David
 Coeurjolly, [#1055](https://github.com/DGtal-team/DGtal/pull/1055))
  - Fixing boost include path issue when building tools using DGtal and
   its cmake DGtalConfig.cmake. (David Coeurjolly,
   [#1059](https://github.com/DGtal-team/DGtal/pull/1059))
  - Fixing parenthese warnings in Catch. Waiting for an official fix.
   (Roland Denis, [#1069](https://github.com/DGtal-team/DGtal/pull/1069))
  - Fix constness in selfDisplay and operator<<.  (Pierre Gueth
   [#1082](https://github.com/DGtal-team/DGtal/pull/1082))
  - DGtal cmake configuration scripts are now installed in the
   ```${PREFIX_PATH}/lib/DGtal/``` folder on linux systems (when
   running ```make install``` command). The documentation is copied to
   the folder ```${PREFIX_PATH}/share/DGtal/html/```. This fixes issue
   [#1095](https://github.com/DGtal-team/DGtal/issues/1095). (David
   Coeurjolly,
   [#1103](https://github.com/DGtal-team/DGtal/issues/1103))
  - Fix for swapped coordinates in TangentFromDSS2DFunctor. (Kacper
   Pluta,
   [#1083](https://github.com/DGtal-team/DGtal/issues/1083))
  - Update of the README.md page. (David Coeurjolly,
   [#1109](https://github.com/DGtal-team/DGtal/issues/1109))

- *Base Package*
  - Fix wrong initialization of reverse iterators in
   SimpleRandomAccess(Const)RangeFromPoint.  (Roland Denis,
   [#1060](https://github.com/DGtal-team/DGtal/pull/1060))

- *Geometry Package*
  - Fix pseudo-random number generator in KanungoNoise (David
   Coeurjolly,
   [#1078](https://github.com/DGtal-team/DGtal/pull/1078))

- *IO Package*
  - Fix line export in Board3D.
   (Bertrand Kerautret [##1119](https://github.com/DGtal-team/DGtal/pull/1119))
  - Fix viewer tests including qt4 headers even with configuring WITH_QT5=ON.
   (Pablo Hernandez-Cerdan, [#1100](https://github.com/DGtal-team/DGtal/pull/1100))
  - Fix Viewer3D axis display when they are included in a transparent element.
   (issue #873)
   (Bertrand Kerautret [##1108](https://github.com/DGtal-team/DGtal/pull/1108)))


# DGtal 0.9

## New Features / Critical Changes
- *Geometry Package*

- New segment computer allowing the recognition of thick digital segments,
  adapted to noisy contours (from a given thickness parameter). The current
  implementation (mainly a backport from imagene) is a model of
  CForwardSegmentComputer with a ParallelStrip primitive. This primitive is
  similar to the blurred segment of [Debled-Rennesson etal 2005] with isothetic
  thickness. It is also an implementation of the alpha-thick segment of Alexandre
  Faure and Fabien Feschet.
  (Bertrand Kerautret,  [#963](https://github.com/DGtal-team/DGtal/pull/963))


- *Configuration/General*
  - Continuous integration enabled on both linux and macosx
   systems. Furthermore, the nightly build documentation is
   automatically deployed.  (David Coeurjolly,
   [#955](https://github.com/DGtal-team/DGtal/pull/955))
  - New unit test framework based on
   [catch](https://github.com/philsquared/Catch). Catch allows to
   design quick and efficient unit tests with nice trace
   outputs. (David Coeurjolly,
   [#1019](https://github.com/DGtal-team/DGtal/pull/1019))
  - Documentation added for Catch. (David Coeurjolly,
   [#1042](https://github.com/DGtal-team/DGtal/pull/1042))


- *Kernel*
  - New template class DigitalSetlByAssociativeContainer allows to
   define digital sets from any associative container of the STL. For
   instance, using std::unordered_set (c++11) or boost::unordered_set (hash
   function based containers), speed-up up to 40% can be measured when
   processing digital sets. (David Coeurjolly,
   [#1023](https://github.com/DGtal-team/DGtal/pull/1023)
  - By default, Z2i::DigitalSet, Z3i::DigitalSet and digital set from
   DigitalSetSelector use the new hash function based
   container. (David Coeurjolly,
   [#1023](https://github.com/DGtal-team/DGtal/pull/1023)
  - Specializations of std::hash (c++11) and boost::hash to define a hash
   functions on DGtal points. (David Coeurjolly,
   [#1023](https://github.com/DGtal-team/DGtal/pull/1023)

## Changes

- *DEC Package*
  - Coherent signed cells support allows lower dimension manifold embedding.
   (Pierre Gueth [#977](https://github.com/DGtal-team/DGtal/pull/977))
  - OppositeDuality struct allows generic hodge and laplace definition.
   (Pierre Gueth [#977](https://github.com/DGtal-team/DGtal/pull/977))
  - Easy k-form and vector field transversal using .length() and .getSCell().
   (Pierre Gueth [#977](https://github.com/DGtal-team/DGtal/pull/977))
  - Unified operators interface :
   .hodge<order, duality>() replace primalHodge<order>() and dualHodge<order>(),
   .laplace<duality>() replace primalLaplace() and dualLaplace().
   (Pierre Gueth [#977](https://github.com/DGtal-team/DGtal/pull/977))
  - New antiderivative<order, duality>() operator.
   (Pierre Gueth [#977](https://github.com/DGtal-team/DGtal/pull/977))
  - New flatDirectional<duality, direction>() and sharpDirectional<duality,
   direction>() operators defined as flat(vector_field_along_direction) and
   sharp(1-form).extractZeroForm(direction). (Pierre Gueth
   [#977](https://github.com/DGtal-team/DGtal/pull/977))
  - DiscreteExteriorCalculus<dim_embedded, dim_ambient, Backend>
   takes 2 dimension template parameters for embedding
   manifold in ambient euclidean space.
   (Pierre Gueth [#977](https://github.com/DGtal-team/DGtal/pull/977))
  - Basic openmp support for derivative computation.
   (Pierre Gueth [#977](https://github.com/DGtal-team/DGtal/pull/977))
  - New propagation example and extended embedding tests.
   (Pierre Gueth [#977](https://github.com/DGtal-team/DGtal/pull/977))
  - Improved operator generation using new CSparseMatrix concepts.
   (Pierre Gueth [#1007](https://github.com/DGtal-team/DGtal/pull/1007))
  - DEC constructors are replaced by static factory functions:
   DiscreteExteriorCalculusFactory::createFromDigitalSet and
   DiscreteExteriorCalculusFactory::createFromNSCells.
   (Pierre Gueth [#1008](https://github.com/DGtal-team/DGtal/pull/1008))
  - Mutable iterator on DiscreteExteriorCalculus.
   (Pierre Gueth [#1008](https://github.com/DGtal-team/DGtal/pull/1008))
  - Unary minus operators for k-forms, vector fields and linear operators.
   (Pierre Gueth [#1020](https://github.com/DGtal-team/DGtal/pull/1020))
  - Introduction of .updateIndexes() that needs to be called after any
   call to .insertSCell() or .eraseCell().
   (Pierre Gueth [#1020](https://github.com/DGtal-team/DGtal/pull/1020))
  - Transpose of linear operators.
   (Pierre Gueth [#1020](https://github.com/DGtal-team/DGtal/pull/1020))
  - Intensity operator on vector fields.
   (Pierre Gueth [#1020](https://github.com/DGtal-team/DGtal/pull/1020))
  - Reorder operators to remap indexes.
   (Pierre Gueth [#1020](https://github.com/DGtal-team/DGtal/pull/1020))

- *Geometry Package*
  - New EstimatorCache class to cache quantities estimated by a
   surfel local estimator. (David Coeurjolly,
   [#927](https://github.com/DGtal-team/DGtal/pull/927))
  - New digital surface local estimator that computes a sphere
  fitting. It requires to have the Patate library installed (and
  WITH_PATATE=true): http://patate.gforge.inria.fr/html/. See
  SphereFittingEstimator (David Coeurjolly,
  [#929](https://github.com/DGtal-team/DGtal/pull/929))
  - Algorithm to compute the union of two DSSs in logarithmic time
	(Isabelle Sivignon,
	[#949](https://github.com/DGtal-team/DGtal/pull/949))
  - InexactPredicateLpSeparableMetric class is now templated by an
   EuclideanRing type. (David Coeurjolly,
   [#1017](https://github.com/DGtal-team/DGtal/pull/1017))
  - Main example files of geometry/curves are introduced in the list of examples
   and briefly described.
   (Tristan Roussillon, [#1026](https://github.com/DGtal-team/DGtal/pull/1026))
  - New algorithms to compute the convex hull of planar point sets.
   (Tristan Roussillon, [#1028](https://github.com/DGtal-team/DGtal/pull/1028))
  - Lambda maximal segment tangent direction estimator 2D/3D: LambdaMST2D, LambdaMST3D.
   A fast tangent direction estimator which uses maximal digital straight segments.
   (Kacper Pluta, [#1021](https://github.com/DGtal-team/DGtal/pull/1021))
  - Segmentation of 3D digital curves by a combination of the segmentations of its 2D
   projections onto 2D base planes: XY, XZ, YZ. Notice that, only valid projections
   are used. By valid one understands that there are no two 3D points which are projected
   onto the same 2D point. A segment is computed as long as is extendable and at least
   two projections are valid.
 : NaiveDSS3DComputer.
   (Kacper Pluta, [#1021](https://github.com/DGtal-team/DGtal/pull/1021))

- *Math Package*
  - Utilities added (OrderedLinearRegression) to perform sequential
   linear model estimation of scalar data. (David Coeurjolly, Jérémy
   Levallois [#935](https://github.com/DGtal-team/DGtal/pull/935),
   backport from imagene)
  - New linear algebra concepts: CDenseVector, CDenseMatrix, CSparseMatrix.
   (Pierre Gueth [#1007](https://github.com/DGtal-team/DGtal/pull/1007))

- *Image Package*
  - Adding copy between images of different types. (Roland Denis [#1001]
   (https://github.com/DGtal-team/DGtal/pull/1001))

- *IO Package*
  - Fix RawWriter and RawReader. Added templated generic RawReader::importRaw
   and RawWriter::exportRaw.
   (Pierre Gueth [#1010](https://github.com/DGtal-team/DGtal/pull/1010))
  - New 2D DEC board style with orientated cells.
   (Pierre Gueth [#977](https://github.com/DGtal-team/DGtal/pull/977))
  - Limited interaction added to QGLViewer Viewer3D class. The user
   may assign integer identifiers (OpenGL names) to surfels and
   callback functions, which are called when surfels are
   selected. (Jacques-Olivier Lachaud
   [#942](https://github.com/DGtal-team/DGtal/pull/942))
  - Balls can be exported to OBJ in Board3D and ball resolution can now
   be specified in Viewer3D and Board3D (David Coeurjolly,
   [#945](https://github.com/DGtal-team/DGtal/pull/945))
  - Viewer3d cleanings with better organisation through the
   separation of all code generating the GL lists. (Bertrand Kerautret)
  ([#945](https://github.com/DGtal-team/DGtal/pull/945))
  - Operators added to perform computations on Color objects (addition,
   substraction scaling...). Color is now CopyConstructible and
   Assignable (David Coeurjolly
   [#940](https://github.com/DGtal-team/DGtal/pull/940))
  - Improvement of memory footprint of DGtal::Color (David Coeurjolly,
   [#961](https://github.com/DGtal-team/DGtal/pull/961))
  - New colormap adapter to add ticks/iso-contours (regularly spaced or
   specified by the user) to a given colormap. (David Coeurjolly,
   [#987](https://github.com/DGtal-team/DGtal/pull/987))
  - New flag (-DWITH_QT5) enables QT5 support in libqglviewer. (Nicolas
   Aubry, [#983](https://github.com/DGtal-team/DGtal/pull/983))
  - Board2D now supports quadratic Bezier curve drawing. (Tristan Roussillon,
   [#1002](https://github.com/DGtal-team/DGtal/pull/1002))
  - MeshWriter class can now export OBJ file including colors.
   (Bertrand Kerautret, [#1016](https://github.com/DGtal-team/DGtal/pull/1016))
  - Viewer3D: Shift-L / L key binding added to save and restore camera settings.
   (Bertrand Kerautret, [#1024](https://github.com/DGtal-team/DGtal/pull/1024))
  - Viewer3D:  change the chronological order to diplay primitives (in the draw
   function) in order to see see textured image primitives through the
   transparency of other 3D primitives. (Bertrand Kerautret,
   [#1041](https://github.com/DGtal-team/DGtal/pull/1041))


- *Kernel Package*
- HyperRectDomain can now be empty (lowerBound == upperBound + diagonal(1)).
    Warning about the use of lexicographical order in comparison operators of
    PointVector. (Roland Denis,
    [#996](https://github.com/DGtal-team/DGtal/pull/996))
   - Adds generic linearization (point to index) and reverse process (index to
    point), specialized for HyperRectDomain. (Roland Denis,
    [#1039](https://github.com/DGtal-team/DGtal/pull/1039))
  - HyperRectDomain can now be empty (lowerBound == upperBound +
    diagonal(1)). Warning about the use of lexicographical order in
    comparison operators of PointVector. (Roland Denis,
    [#996](https://github.com/DGtal-team/DGtal/pull/

- *Shapes Package*
  - Adds a vertex Iterator in the Mesh class in addition to the
   ConstIterator and adds a new method to change the color of a
   specific face. (Bertrand Kerautret,
   [#937](https://github.com/DGtal-team/DGtal/pull/937))
  - New methods to generate basic 3D tubular meshes and height
   fields. New mesh module documentation added. (Bertrand Kerautret,
   [#969](https://github.com/DGtal-team/DGtal/pull/969))
  - Refactoring of CSG operations on Euclidean / Digital shapes to easily
   combine several operations.
   EuclideanShapesUnion, EuclideanShapesIntersection and
   EuclideanShapesMinus are now deprecated. Use EuclideanShapesCSG
   instead.
   DigitalShapesUnion, DigitalShapesIntersection and
   DigitalShapesMinus are now deprecated. Use DigitalShapesCSG
   instead. (Jérémy Levallois
   [#962](https://github.com/DGtal-team/DGtal/pull/962))
  - Add various methods in the Mesh class to get the bounding box, to
   change the mesh scale or to subdivide triangular faces. (Bertrand
   Kerautret, [#990](https://github.com/DGtal-team/DGtal/pull/990) and
   [#992](https://github.com/DGtal-team/DGtal/pull/992))
  - New copy constructor and copy operator on Mesh object (and
   documentation added about vertex ordering for obj format).
   (Bertrand Kerautret,
   [#976](https://github.com/DGtal-team/DGtal/pull/976))

- *Arithmetic Package*
  - Algorithm to compute the fraction of smallest denominator in
	between two irreducible fractions (Isabelle Sivignon
	[#949](https://github.com/DGtal-team/DGtal/pull/949))

## Bug Fixes

- *Configuration*
   - Removing code coverage with coverall.io (David Coeurjolly,
  [1040](https://github.com/DGtal-team/DGtal/pull/1032)).
   - Forces Eigen 3.2.1 minimum (for a bug fix).  (Jacques-Olivier
    Lachaud, [1032](https://github.com/DGtal-team/DGtal/pull/1032)).
   - Fix issue #925, detection of Eigen3 (3.1 minimum) and also issue
    #924, DGtal configuration file when using Eigen3.  (Jacques-Olivier
    Lachaud, [#926](https://github.com/DGtal-team/DGtal/pull/926))
  - Backport of changes in google/benchmarck API for micro-benchmarking
   (David Coeurjolly, [#1014](https://github.com/DGtal-team/DGtal/pull/1014))
  - New travis configuration file to enable new travis Docker based
   container system (David Coeurjolly,
   [#1030](https://github.com/DGtal-team/DGtal/pull/1030))
  - Various fixes of compiler warnings due to unused paramters (David
   Coeurjolly, Roland Denis,
   [#1034](https://github.com/DGtal-team/DGtal/pull/1030))


- *Base Package*
  - Fix bug with LabelledMap copy constructor and copy iterator. (Roland
   Denis, [#973](https://github.com/DGtal-team/DGtal/pull/973))
  - Fix bug with Labels iterator when first index is set (Roland Denis,
 [#972](https://github.com/DGtal-team/DGtal/pull/972))
  - Iterator category fix for boost > 1.57 (David Coeurjolly,
 [#938](https://github.com/DGtal-team/DGtal/pull/938))
  - Cleanup of DGtal namespaces (David Coeurjolly,
 [#993](https://github.com/DGtal-team/DGtal/pull/993))


- *Geometry Package*
  - Fix bug occuring in the computation of the Faithful Polygon (class FP)
   in the closed case, ie. with circulators.
   (Tristan Roussillon, [#939](https://github.com/DGtal-team/DGtal/pull/939))
  - Fixing DSS based length estimator on open curves. (David
   Coeurjolly, [#941](https://github.com/DGtal-team/DGtal/pull/941))
  - Fix bug of method ArithmeticalDSL::getPoint with negative values
   of positions as input arguments.
   (Tristan Roussillon, [#944](https://github.com/DGtal-team/DGtal/pull/944))
  - Fix too restrictive asserts of methods
	ArithmeticalDSSConvexHull::smartCH and
	ArithmeticalDSSConvexHull::smartCHNextVertex to enable negative
	positions as input arguments. (Isabelle Sivignon,
	[#950](https://github.com/DGtal-team/DGtal/pull/950))
  - Fix Bezout Vector computation (Isabelle Sivignon,
 [#948](https://github.com/DGtal-team/DGtal/pull/948))
  - Fix issues with SphereFitting and TensorVoting local estimators on
   digital surfaces (Jérémy Levallois, David Coeurjolly
   [#970](https://github.com/DGtal-team/DGtal/pull/970))

- *IO Package*
  - Performance improvement of color managment in Display3D, Board3D
   and Viewer3D: no more "createNew...List" when setting a new
   color. (David Coeurjolly,
   [#958](https://github.com/DGtal-team/DGtal/pull/958))
  - Radius and resolution of balls have been fixed when used to
   represent a 3D point in grid mode (David Coeurjolly,
   [#978](https://github.com/DGtal-team/DGtal/pull/978))
  - Change in the mesh export in OFF format: now it tries by default to export
   colors (if stored). (Bertrand Kerautret,
   [#985](https://github.com/DGtal-team/DGtal/pull/985))
  - Bugfix in quad visualization in BoardD3D and Viewer3D (David
   Coeurjolly, [#980](https://github.com/DGtal-team/DGtal/pull/980))
  - Fix warnings message of std::abs in Display3D.    (Bertrand Kerautret,
   [#991](https://github.com/DGtal-team/DGtal/pull/991))
  - Fix memory leaks present in the Viewer3d.  (Bertrand Kerautret,
   [#995](https://github.com/DGtal-team/DGtal/pull/995))
  - Fix issues in OBJ color export when exporting voxels. (David
   Coeurjolly, [#1022](https://github.com/DGtal-team/DGtal/pull/1022))
  - Fix compilation issue on gentoo system related to MeshWriter
   (gcc version 4.9.2-r2). (Van Tho Nguyen,
   [#1035](https://github.com/DGtal-team/DGtal/pull/1035))
  - Fix deprecated usage of setMouseBindingDescription with QGLViewer >= 2.5.0.
   (Roland Denis, [#1036](https://github.com/DGtal-team/DGtal/pull/1036))

- *Kernel Package*
   - BasicDomainSubSampler can now handle non 0 origin point. This update also
    correct the search of point which are outside the source domain (it is now
    checked in testBasicPointFunctors). (Bertrand Kerautret,
    [989](https://github.com/DGtal-team/DGtal/pull/989)).

- *Topology  Package*
   - Fix loop bug in extractAllConnectedSCell of Surfaces from helpers.
    (Bertrand Kerautret, [994](https://github.com/DGtal-team/DGtal/pull/994)).

- *DEC  Package*
  - Fix missing include in testEigenSolver.
    (Jacques-Olivier Lachaud,
    [1032](https://github.com/DGtal-team/DGtal/pull/1032)).


# DGtal 0.8


## New Features / Critical Changes

- *General*
  - This Changelog has been ported to MarkDown (David Coeurjolly,
   [#846](https://github.com/DGtal-team/DGtal/pull/846))
  - The DGtal main website is now http://dgtal.org

 - Global refactoring of base functors (David Coeurjolly,
   [#861](https://github.com/DGtal-team/DGtal/pull/861))
    - BasicFunctor functors have been moved to functors:: namespace.
    - DefaultFunctor has been renamed functors::Identity.
    - xxxFunctor have been renamed to xxx.

  - Moving graph, topology, geometry/estimation concepts into
   namespace concepts::, also moving some functors into namespace
   functors:: (Jacques-Olivier Lachaud,
   [#912](https://github.com/DGtal-team/DGtal/pull/912)).

- *DEC Package*
  - DGtal 0.8 contains the first release of the Discrete Exterior
   Calculus Package. DEC provides an easy and efficient way to
   describe linear operator over various structure. Basic operators,
   such as Hodge duality operator or exterior derivative, can be
   combined to create classical vector analysis operator such as
   gradient, curl and divergence. (Pierre Gueth,
   [#877](https://github.com/DGtal-team/DGtal/pull/877))


- *Geometry Package*
  - Add digital nD Voronoi Covariance Measure support, as well as
  digital geometric estimators based on it. Add tests and examples of
  feature detection with VCM. (Jacques-Olivier Lachaud,
  [#803](https://github.com/DGtal-team/DGtal/pull/803))

  - Add Integral Invariant estimators so that they meet the concept of
  surface local estimator. Add geometric functors to define easily all
  the geometric estimators that can be built from the volume and
  coariance matrix. Previous estimators (IntegralInvariantMeanCurvatureEstimator
  and IntegralInvariantGaussianCurvatureEstimator) are removed. Please use
  the new ones instead. (Jeremy Levallois, Jacques-Olivier Lachaud,
  [#803](https://github.com/DGtal-team/DGtal/pull/803)
  [#856](https://github.com/DGtal-team/DGtal/pull/856)
  [#893](https://github.com/DGtal-team/DGtal/pull/893))

  - Various geometric predicates are now available in order to test the
  orientation of three points in the planes. Most classes are template
  classes parametrized by a type for the points (or its coordinates)
  and an integral type for the computations. They always return an
  exact value (or sign), provided that the integral type used for the
  computations is well chosen with respect to the coordinates of the
  points. Some implementations do not increase the size of the input
  integers during the computations. (Tristan Roussillon,
  [#755](https://github.com/DGtal-team/DGtal/pull/755))

  - Logarithmic construction of an arithmetical DSS of minimal
   parameters from a bounding DSL and two end points (ctor of
   ArithmeticalDSS) (Tristan Roussillon,
   [#819](https://github.com/DGtal-team/DGtal/pull/819))

  - Proof-of-concept that path-based norms can be implemented in a
   separable approach using logarithmic cost predicates
   (experimental::ChamferNorm2D). (David Coeurjolly,
   [#898](https://github.com/DGtal-team/DGtal/pull/898))

  - Logarithmic construction of an arithmetical DSS of minimal
   parameters from a bounding DSS (of known leaning points)
   and two end points (ctor of
    ArithmeticalDSS) (Tristan Roussillon,
    [#914](https://github.com/DGtal-team/DGtal/pull/914))

  - Feature extraction algorithm from Tensor Voting.(Jérémy Levallois,
   David Coeurjolly,
   [#895](https://github.com/DGtal-team/DGtal/pull/895))

  - Ray shooting intersection predicates (ray-triangle, ray-quad,
   ray-surfel) added in geometry/tools (David Coeurjolly,
   [#904](https://github.com/DGtal-team/DGtal/pull/904))


- *IO Package*
   - Now VolReader/VolWriter and LongvolReader/LongvolWriter support the
   usage of Center-(X,Y,Z) parameters, as described in Vol file
   specification. (Jérémy Levallois,
   [#879](https://github.com/DGtal-team/DGtal/pull/879))

- *Math Package*

     - New classes to compute nD eigen decomposition of symmetric
      matrix (class EigenDecomposition).  Add tests. (Jacques-Olivier
      Lachaud, #803)
     - Simple Linear Regression tool added (backport from
      imagene). (David
      Coeurjolly, [#794](https://github.com/DGtal-team/DGtal/pull/794))

- *Kernel package*
   - BasicPointFunctors functors have been moved in the functors::
    namespace (David Coeurjolly,
    [#863](https://github.com/DGtal-team/DGtal/pull/863))

- *For developpers*
     - Google Benchmark can be enabled to allow micro-benchmarking in
         some DGtal unit tests (https://github.com/google/benchmark)
         (David Coeurjolly,
         [#790](https://github.com/DGtal-team/DGtal/pull/790))

- *Images*
   - Classes to perform rigid transformations of 2D and 3D images
     (Kacper Pluta,
     [#869](https://github.com/DGtal-team/DGtal/pull/869))

## Changes

- *Base Package*
  - Add comparison operators in variants of CountedPtr. Improve
   coverage of these classes and fix compilation problem
   (Jacques-Olivier Lachaud)
  - Update doc of CountedPtr, CountedPtrOrPtr and
   CountedConstPtrOrConstPtr. Add asserts. Add tests. Fix issue 773
   (https://github.com/DGtal-team/DGtal/issues/773). (Jacques-Olivier
   Lachaud, [#894](https://github.com/DGtal-team/DGtal/pull/894)).
  - XXXOutputRangeYYY classes are now called
   XXXRangeWithWritableIteratorYYY (Tristan Roussillon,
   [#850](https://github.com/DGtal-team/DGtal/pull/850)).

- *Geometry Package*
  - Fix and add concept of CSurfelLocalEstimator and related ground
  truth estimators for implicit polynomial shapes
  (TrueDigitalSurfaceLocalEstimator). (Jacques-Olivier Lachaud,
  [#803](https://github.com/DGtal-team/DGtal/pull/803))
  - Random-access iterators added in ArithmeticalDSL. (Tristan
   Roussillon, [#801](https://github.com/DGtal-team/DGtal/pull/801))
  - Updates in Metric concepts: better and simpler concept structure
   and a new adapter to adapt any euclidean metric to a digital one
   (with values on Z) (David Coeurjolly,
   [#870](https://github.com/DGtal-team/DGtal/pull/870)
  - CubicalSudivision has been renamed SpatialCubicalSubdivision and
   moved to "geometry/tools" (David Coeurjolly,
   [#862](https://github.com/DGtal-team/DGtal/pull/862))

- *IO Package*
   - Better handling of materials in Board3D and OBJ exports. (David
    Coeurjolly,
    [#784](https://github.com/DGtal-team/DGtal/pull/784))
   - New 'basic' display mode for surfels (oriented or not), useful for
    large digital surface displays (quads instead of 3D prism)
    (Bertrand Kerautret,
    [#783](https://github.com/DGtal-team/DGtal/pull/783))
   - New clear() method to subclasses of Display3D (Viewer3D and
    Board3D) to clear the current drawning buffer. (Kacper Pluta,
    [#807](https://github.com/DGtal-team/DGtal/pull/807))
   - New draw() method for 3D display models (Viewer3D and Board3D) to
    display surfels with prescribed normal vectors (David Coeurjolly,
    [#802](https://github.com/DGtal-team/DGtal/pull/802)).
   - When exporting an 3D visualization to OBJ, a new option will
    rescale the geometry to fit in [-1/2,1/2]^3. (David Coeurjolly,
    [#820](https://github.com/DGtal-team/DGtal/pull/820))
   - New raw import/export for 32 bits images (Bertrand Kerautret,
	[#877](https://github.com/DGtal-team/DGtal/pull/876))

- *Kernel Package*

   - New functor DomainSubSampler allowing to apply different
    samplings with larger or smaller size on N dimensional domain. New tests
    and examples are given for 2D and 3D images (Bertrand Kerautret,
    [825](https://github.com/DGtal-team/DGtal/pull/825) and
    [882](https://github.com/DGtal-team/DGtal/pull/882)).

- *Shapes Package*
   - Shape concepts have been moved to concepts:: namespace (David
  Coeurjolly, [#871](https://github.com/DGtal-team/DGtal/pull/871))

- *Topology Package*
   - Surfaces::findABell accepts now arbitrary pair of points (Jacques-Olivier
    Lachaud, David Coeurjolly,
    [#851](https://github.com/DGtal-team/DGtal/pull/851))



## Bug Fixes


- *Base Package*

  - Fixing issue on Circulator/IteratorFunctions (related to #770 on
    MacOS).

- *Kernel Package*
  - BinaryPointPredicate is now specialized for DGtal::AndBoolFct2 and
    DGtal::OrBoolFct2 in order to guarantee that the second computation
    is not performed when the first point predicate return false (resp. true)
    with DGtal::AndBoolFct2 (resp. DGtal::OrBoolFct2) (Tristan Roussillon
    [#852](https://github.com/DGtal-team/DGtal/pull/852)).

- *Geometry Package*
  - Bug fix in PowerMap construction. (David Coeurjolly,
    [#814](https://github.com/DGtal-team/DGtal/pull/814))
  - Bug fix in 3d display of StandardDSS6Computer (Tristan Roussillon
    [#854](https://github.com/DGtal-team/DGtal/pull/854))

- *Topology Package*
  - small fix in ImplicitDigitalSurface. (Jacques-Olivier Lachaud,
    [#803](https://github.com/DGtal-team/DGtal/pull/803))
  - fix examples volTrackBoundary and volScanBoundary for DEBUG mode
    (Jacques-Olivier Lachaud, David Coeurjolly,
    [#851](https://github.com/DGtal-team/DGtal/pull/851))
  - New methods to fill the interior/exterior of digital contours
    (in the Surface class of topology/helpers).  (Bertrand Kerautret
    [#827](https://github.com/DGtal-team/DGtal/pull/827))


- *Graph Package*
  - fix examples volDistanceTraversal for DEBUG mode (Jacques-Olivier Lachaud,
    David Coeurjolly, [#851](https://github.com/DGtal-team/DGtal/pull/851))

- *Image Package*
  - Fixing template types in ImageAdapter (David Coeurjolly,
    [#835](https://github.com/DGtal-team/DGtal/pull/835))
  - Fixing image thresholders (SimpleThresholdForegroundPredicate and
    IntervalForegroundPredicate) which require CConstImage instead of
    CImage (David Coeurjolly,
    [#843](https://github.com/DGtal-team/DGtal/pull/843))

- *IO*
  - Bug fix for reading PGM(P2) 3D. (Kacper Pluta,
   [#853](https://github.com/DGtal-team/DGtal/pull/853))
  - Renaming BasicColorToScalarFunctors namespace to functors:: (David
    Coeurjolly,  [#857](https://github.com/DGtal-team/DGtal/pull/857))
  - Fix OpenGL warnings by redefining openGL primitive (glSphere) (Bertrand
    Kerautret [#981](https://github.com/DGtal-team/DGtal/pull/891))

=== DGtal 0.7 ===

*General*

  - Unit tests build is now disabled by default (to turn it on, run cmake with "-DBUILD_TESTING=on")

  - The "boost program option library" dependency was removed.

  - DGtal needs boost >= 1.46.

  - Thanks to new compiler warning option (-Wdocumentation), the doxygen documentation has been considerably improved.

*Base Package*

  - Complete rewriting of Clone, Alias and ConstAlias
    classes. Parameter passing is now documented with a standardized
    method to determine parameters unambiguously. Associated classed
    CowPtr, CountedPtrOrPtr and CountedConstPtrOrConstPtr are now used
    in conjunction with the previous classes.

  - Few improvments in Clock and Trace base classes.

*Kernel Package*

  - Two initialisation methods (initRemoveOneDim and initAddOneDim)
    for the Projector Functor from the BasicPointFunctors class in
    order to simplify the slice images (with example and test in 2D
    slice image extraction from 3D volume file).

  - New basic functors:
	- SliceRotator2D: to rotate 2D Slice images from 3D volume.
	- Point2DEmbedderIn3D: a simple functor to embed in 3d a 2d points
	  (useful to extract 2D image from 3D volume).

  - Sets have been updated to own their domain with a copy-on-write pointer,
    in order to avoid some inconsistencies.

*Topology Package*

  - Fixing bugs in Object::isSimple for some digital
    topologies. Speed of Object::isSimple has been improved. Homotopic
    thinning is much faster (even without a precomputed simplicity
    table).

  - Objects have been updated to use Clone services.

*Geometry Package*

  - New classes to deal with arithmetical digital straight segments.
    Now the representation of the primitives and their recognition
    along a discrete structure are separated. The unique class
    ArithmeticalDSS,  which was a segment computer, has been replaced by
    mainly three classes: ArithmeticalDSL, ArithmeticalDSS and
    ArithmeticalDSSComputer. This is described in a doc page of the geometry
    package. Note that Backward/Forward suffixes have been renamed into
    Back/Front. Moreover, get prefixes for data members accessors have been
    removed.

  - Generic adapter to transform a metric (model of CMetric) with
    monotonic (see doc) properties to a separable metric (model of
    CSeparableMetric) which can be used in
    VoronoiMap/DistanceTransformation algorithms.

  - New possibility to access the 3 2D ArithmeticDSS object within an
    ArithmeticDSS3d.

  - New local estimator adapter to make easy implementation of locally defined
    differential estimator on digital surfaces.

  - New documentation on local estimators from digital surface
    patches and surfel functors. New normal vector estimator from
    weighted sum of elementary surfel normal vectors added.

  - With an optional binding with CGAL and Eigen3, new curvature and
    normal vector estimators have been added. For instance, you can
    now estimate curvature from polynomial surface fitting (Jet
    Fitting) and Monge forms.

  - Minor improvements in the spherical accumulator.

  - Improvement of integral invariant estimators (better memory footprint,
	...).
    They also allow to estimate principal curvatures using Covariance matrix.
    Covariance matrix is also "masks" based, so the computation is efficient.

  - New algorithms to compute the minimal characteristics of a
    Digital Straight Line subsegment in logarithmic time using local
    convex hulls or Farey Fan. Also works when the DSL
    characteristics are not integers.

  - Chord algorithm for (naive) plane recognition and width computation.

  - New organization for computing primitives. Introduction of the concept
    of PrimitiveComputer and specialization. COBA algorithm and Chord
    algorithm are now models of AdditivePrimitiveComputer.

  - Introduction of the primitive ParallelStrip, computed by COBA and Chord
    algorithms

  - New documentation for planarity decision, plane recognition and width
    computation.
    Quantitative and qualitative evaluation of COBA and Chord algorithm.

  - Bug fix in COBA algorithm when extending an empty computer with a group of
    points.

  - add standard plane recognition with adapter classes both for COBA and
    Chord algorithm.

*Shape Package*

  - The class MeshFromPoints was transformed into Mesh (more from
    shapes/fromPoints to shapes/ directory), iterators on mesh
    points and mesh face.

*Topology Package*

  - The class SCellToMidPoint is now deprecated. Use CanonicSCellEmbedder
    instead to map a signed cell to its corresponding point in the Euclidean
    space

*IO Package*

  - Complete refactoring of 3D viewers and boards (Viewer3D, Board3DTo2D).
  - New Board3D to export 3D displays to OBJ 3D vector format.
  - A new display of 2D and 3D image in Viewer3D.
  - New reader: HDF5 file with 2D image dataset(s) (8-bit with palette and
    24-bit truecolor with INTERLACE_PIXEL).
  - New GenericReader and Generic Writer for both 2D, 3D and ND images.
  - Adding a Table Reader to extract objets given in a specific column from a
    text file.
  - Adding missing PPM Reader.
  - Adding missing DICOM reader (with ITK library)
  - Adding ITK reader and ITK writer
  - OpenInventor (SOQT/Coin3D) based viewer has been removed (please consider
    release <=0.6 if interested).

*Image Package*

  - New concepts : CImageFactory to define the concept describing an
    image factory and CImageCacheReadPolicy/CImageCacheWritePolicy
    to define the concept describing cache read/write policies.

  - New classes : ImageFactoryFromImage to implement a factory to
    produce images from a "bigger/original" one according to a given
    domain, ImageCache to implement an images cache with 'read and
    write' policies, TiledImageFromImage to implement a tiled image
    from a "bigger/original" one.

  - ImageContainerByITKImage complies with CImage.
    The container has been moved from the DGtal::experimental namespace to
    the main DGtal namespace.

*Graph Package*

  - New graph visitor, which allows to visit a graph according to
    any distance object (like the Euclidean distance to some point).

*Math Package*

  - add Histogram class and CBinner concept.
  - add math concepts diagram.


=== DGtal 0.6 ===

 *General*
  - Multithread capabilities via OpenMP are now detected during DGtal
    build. Example of usage can be found in the Volumetric module.

 *Documentation*
  - update documentation for boost concepts, so that subconcepts are
    displayed and html reference pages are pointed.
  - package/module documentation files are now in their associated
    package folder (e.g. kernel/doc/ for kernel package related
    documentation pages). The "make doc" command (or "make dox", see
    below) generates the documentation in the "html/" sub-folder of your
    current build folder.
  - latex citations within doxygen documents are now working

 *Base Package*
  - correct concept checks for some range concepts.
  - Statistic class moved to math package

 *Kernel Package*
  - digital sets are now also point predicates, update of
    DigitalSetDomain accordingly. As a consequence, SetPredicate is
    now deprecated.
  - exposed Compare template parameter of underlying std::set in
    DigitalSetBySTLSet class.

  - new documentation for module digital sets.

 *Arithmetic Package*
  - new class for representing lattice polytopes in 2D (with cut
    operations)
  - bugfix in LighterSternBrocot::Fraction
  - bugfix in ArithmeticalDSS (thanks, Kacper)

 *Image Package*
  - Update on image writers (no colormap required for scalar only writers).
    Documentation updated.
  - New image adapters to adapt both domains and values of an image
    (ImageAdapter and ConstImageAdapter).
  - several enhancements of the main image concept and its image
    container models

 *Geometry Package*
  - New primitives for digital plane recognition. Naive planes, and
    more generally planes with arbitrary axis-width can be detected
    and recognized incrementally. Based on a COBA algorithm
    implementation, which uses 2D lattice polytopes.
  - Fréchet segment computer added to compute bounded simplifications of
    digital curves for instance.
  - Complete rewritting of volumetric tools by separable processes:
    new generic algorithms (VoronoiMap, PowerMap) and metric
    concepts hierarchy (l_2, l_p, ...p) to efficiently compute
    DistanceTransformation, ReverseDistanceTransformation and
    preliminary medial axis extraction.
  - Separable volumetric tools are now multithread using OpenMP.
  - New curvature estimator in 2D/3D based on integral invariants
    (both mean and gaussian curvatures in 3D).

 *Shape Package*
  - New operators available on digital and Euclidean shapes (Union,
    Intersection, Minus)

 *Topology Package*
  - update documentation for digital surfaces and digital surface
    containers so as to emphasize the fact that the ranges are only
    single-pass.

 *Graph Package*
  - New package gathering graph related structures and algorithms
    (visitors, graph concepts, ...)
  - Add concepts for graph visitors
  - Add boost::graph support for DigitalSurface
  - Add documentation for graph package.

 *Math Package*
  - Exact exponentiation x^p by squaring on O(log p) added
    (BasicMathFunctions::power).

 *For developers*
  - new "make dox" target to only build dox file documentation
    ("make doc" for complete documentation build)


=== DGtal 0.5.1 ===
Posted on June, 6th, 2012 by David Coeurjolly

  - New way to cite package/module authors in the documentation
  - Improvement of DGtal::GridCurve ranges
  - Improvement of package concepts  in the  documentation
  - new documentation for DGTal build on MSWindows
  - arithmetic is now a main package (previously in math)
  - Specialized classes for classical metric adjacencies


=== DGtal 0.5 ===
Posted on May, 9th, 2012 by David Coeurjolly

Many changes have been pushed to this release with a lot of nice
tools.  Before going into details component by component, we would
like to focus on a couple of new cool features:

  - new arithmetic package (fractions, models of fraction,
  Stern-Brocot, continued fraction,...)
  - new nD DigitalSurface model (collections of (n-1) topological cells
  with many tools/utilities to track surface elements)
  - update of the build system to make easier the use of DGtal in your
  projects.
  - DGtal and DGtalTools
  - many bugfixes..

* Overall  Project

  - In previous DGtal releases, tools were given in the source
  "tools/" folder. In this release, we have chosen to move the
  tools to another GitHub project
  (http://github.com/DGtal-team/DGtalTools) with a specific
  development process. Please have a look to this project to get
  nice tools built upon the DGtal library.

  - cmake scripts and DGtalConfig have been widely updated to make
  easier the use of the library in your own code

  - We are debugging both the code and the scripts to make it compile
  on windows. We still have couple of issues but most of DGtal
  compiles.

  - Again, efforts have been done on the documentation.


* Package Topology:

 - Creation of the graph concept (see Doxygen documentation)

 - Graph tools have been added: breadth first visitor for any model of
   graph

 - Creation of high-level classes to represent several kinds of
   digital surfaces. Surfaces are n-1 dimensional objetcs and may be
   open or closed. There are several models of digital surface
   containers: boundary of a set of points, explicit set of surfels,
   boundary of a digital object defined by a predicate, frontier
   between two regions, light containers that are discovered on
   traversal but not stored explicitly, etc.

 - All these digital surfaces can be manipulated through the same
   object (DigitalSurface), whichever the container.

 - DigitalSurface is a model of a graph whose vertices are the surfels
   and whose arcs are the connections between surfels.

 - Definition of umbrellas over digital surfaces, that forms faces on
   the surface graph.

 - In 3D, digital surface form combinatorial 2-manifolds with boundary

 - Digital surface can be exported in OFF format

 - Several examples using digital surfaces are provided, like
   extracting isosurfaces from images or volume files defining
   surfaces in labelled images.

* Package Algebraic (new package)

 - Definition of n-variate polynomial as a one-dimensional polynomial
   whose coefficients are n-1-variate polynomials. Coefficient ring
   and dimension are templated.

 - Creation of a reader that can transform a string representation of
   multivariate polynomial into such polynomial object. Use
   boost::spirit.

 - Example using package Topology to extract and display implicit
   polynomial surfaces in 3D.

* Package Arithmetic (new package)

 - Standard arithmetic computations are provided: greatest common
   divisor, Bézout vectors, continued fractions,  convergent.

 - Several representations of irreducible fractions are provided. They
   are based on the Stern-Brocot tree structure. With these fractions,
   amortized constant time operations are provided for computing
   reduced fractions.

 - An implementation of patterns and subpatterns is provided, based on
   the irreducible fractions.
 - A representation of digital standard line in the first quadrant is
   provided, as well as fast algorithms to recognize digital straight
   subsegments.


* Package Image

  - Complete refactoring of Images and ImageContainers (more
  consistent design)

  - Documentation added

  - Graph of concepts added in the documentation


* Package Geometry

  - New SegmentComputer (a.k.a. geometrical primitives to use for
  recognition, curve decomposition,...) : ArithDSS3D (3D DSS), DCA
  (Digital Circular Arcs), CombinatorialDSSS, ...

  - New normal vector field estimation based on elementary normal
  vector convolution in n-D

  - Distance Transformation by Fast Marching Method added.

* Package IO

  - Complete refactoring of the way a DGtal object is displayed in
  boards/viewers.

  - New 2D board  backend: you can export your drawning in TikZ for
  latex includes.


=== DGtal 0.4 ===
Posted on September 26, 2011 by David Coeurjolly

	* Global changes:
	   - A better decomposition of DGtal algorithms and
	data structures into packages.
	   - By default, DGtal is built with minimal dependencies.
	   - Concepts and concept checking mechanism have been
	considerably improved.

	* Kernel Package: refactoring of Integer types considered in
	DGtal.

	* Topology Package: Interpixel/cellular topological model,
	boundary tracking tools, ...

	* Geometry Package:
	  - many things have been added in the 1D contour analysis module:
	multi-modal representation of 1D contours and curves (GridCurve facade),
	decomposition/segmentation into primitives, many differential
	estimators added, helpers for multigrid comparison of estimators
	  - multigrid digital set generators from implicit and parametric
	shapes in dimension 2.

	* I/O Package: refactoring/enhancements of DGtal boards and
	viewers,  enhancement of 2D boards with libcairo and a new
	Board3Dto2D board has been added.


	* Tools: multigrid shapeGenerator/contourGenerator added,
	lengthEstimator/estimatorComparator  added for differential
	estimator multigrid comparison, connected components extraction in
	3D, ...

	* Documentation: User guide has been improved thanks to a
	decomposition of the library into packages.

=== DGtal 0.3.1 ===
Posted on April 4, 2011 by David Coeurjolly

	* Quick release due to a build problem on linux. No more feature
	added.
	* Preliminary cellular grid documentation added.
	* Documentation cleanup.




=== DGtal 0.3.0 ===
Posted on April 1, 2011 by David Coeurjolly

Beside the DGtal presentation at DGCI 2011, we are pleased to announce a new
DGtal release 0.3.0.

New features:

  User-guide added (based on doxygen system)
  Kernel: new concepts and controls to enhance the Interger type management,
      new iterators (Range/SubRange) on HyperRectDomains.
  Topology: interpixel model added (cells, boundary tracking mechanisms,…)
  Geometry 2D: 2D curve primitive decomposition, tangential cover,
         convexity/concavity decomposition.
  Geometry nD: reverse Euclidean distance transformation
  Visualisation: stream mechanism to visualize 3D DGtal objects with
	       libQGLViewer (optional) Shape generator factory added in nD

BugFixes, enhancements:

  Many bugs have been fixed for this release.
  cmake DGtal dependency checking process is more stable now

Known problems:

  For technical reasons, we haven’t be able to verify that this release also
  compile on Windows Visual Studio systems (see ticket #87). A new release
  will fix this problem as soon as possible.





=== Older Releases ===





2011-04-01 dcoeurjo
	* Release 0.3.0
	* Kernel: global enhancement of different Integer types and
	associated concepts.
	* Topology: interpixel topology, cells, surface tracking
	* Geometry2D: contour primitive decomposition, tangential cover,
	convexity/concavity decomposition.
	* GeometrynD: Reverse DT transformation (Euclidean)
	* Infrastructure: 3D visualisation of DGtal objects with
	libQGLViewer, shape factory
	* IO: PointListReader added
	* Documentation: first DGtal user-guide


2010-01-12 dcoeurjo
	* Release 0.2
	* Kernel: DGtalBoard mechanism for 2D drawing of DGtal objects, ..
	* Geometry package
	   - Volumetric: distance transformation with separable	metric
	(l2, l1 and linfinity) in arbitrary dimension
	   - 2D: Arithmetical DSS, Greedy decomposition of a contour into
	primitives, FreemanChain code iterators
	* Topolopy package: Set, Adjacencies, Object, border extraction,
	connected components computation, ...
	* IO: 2D file formats with Magick++, Vol/Raw format in 3D, Raw
	format in n-D (non-portable)
	* Misc: Compiles on linux, MacOS and VisualStudio 2008


2010-21-05 dcoeurjo
	* Iterators added to PointVector
  * Debug methods removed in Trace class
  * Many bug fixes for VS compatibility

2010-05-15 dcoeurjo
  * Assert.h: added macro ASSERT() added based on the boost/assert.hpp (TODO:
	    implement a nice callback)
  * Point and Vector templated classes added
  * Space.*: skeleton of a DGtal::Space added

2010-03-03 dcoeurjo
	* math/MeasureOfStraightLines: new class to compute the measure of a set
	of Straight lines defined as a polygon in the (a,b) parameter space.
	* test_measure: added

2010-02-17 dcoeurjo
  * Trace: new class models for output streams in Trace class.
  * TraceWriter/TraceWriterTerm/TraceWriterFile: added

2010-02-12 dcoeurjo
  * models: bug fix  in INLINE commands
  * Trace/Clock: minor edit and bug report

2010-01-05 dcoeurjo
  * Trace can be initialized on diffrent output stream (e.g. std::cerr or a file
	  stream)
  * test_trace: update to test the new API

2010-01-04 dcoeurjo
  * Clock: no more static variables and methods (in order to have several
	   running clocks)
  * Trace: new interface and the endBlock displays and returns the
	   ellapsed time within the block

2009-12-28 dcoeurjo
  * Trace: a new class to trace out messages to the standard output. Four type
	   of messages are possible: info, debug, error and "emphased". On
	   color linux terminal, messages appears with an appropriate color
	   foreground.
  * test_trace: an illustration of the Trace interface

2009-12-14 dcoeurjo
  * CMakeLists, test_clock updates to ensure compatibility with VisualStudio
  * New cmake options
  - OPTION(BUILD_SHARED_LIBS "Build shared libraries." ON)
  - OPTION(BUILD_TESTS "Build tests." ON)

2009-12-11 dcoeurjo
	* CMakeLists scripts and first backport from imagene (Clock class)

2009-12-11 dcoeurjo
	* Repository cleanup:
		  - Modeles and genereateClass.sh removed
    - JOL scripts & templates added


2009-12-03 dcoeurjo
	* Modeles: class templates added with generateClass.sh script<|MERGE_RESOLUTION|>--- conflicted
+++ resolved
@@ -11,13 +11,11 @@
 - *Base*
   - Fixing wrong members in PredicateCombiner (David Coeurjolly,
     [#1321](https://github.com/DGtal-team/DGtal/pull/1321))
-<<<<<<< HEAD
 
 - *Shapes*
   - Add two new star shapes: Astroid and Lemniscate
    (Adrien Krähenbühl, Chouaib Fellah,
    [#1325](https://github.com/DGtal-team/DGtal/pull/1325))
-=======
   - Fixing openmp flags (David Coeurjolly,
     [#1324](https://github.com/DGtal-team/DGtal/pull/1324))
   - Add assignment operator to ImageContainerByITKImage (Pablo Hernandez,
@@ -26,7 +24,6 @@
 - *IO*
   - Fix wrong typedef for double case in ITKReader (Adrien Krähenbühl,
     [#1259](https://github.com/DGtal-team/DGtal/pull/1322))
->>>>>>> 25b7993e
 
 # DGtal 0.9.4.1
 
