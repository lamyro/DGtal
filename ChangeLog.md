--- conflicted
+++ resolved
@@ -53,18 +53,13 @@
  specified by the user) to a given colormap. (David Coeurjolly,
  [#987](https://github.com/DGtal-team/DGtal/pull/987)
  - New flag (-DWITH_QT5) enables QT5 support in libqglviewer. (Nicolas
-<<<<<<< HEAD
  Aubry, [#983](https://github.com/DGtal-team/DGtal/pull/983)
  - Board2D now supports quadratic Bezier curve drawing. (Tristan Roussillon,
   [#1002](https://github.com/DGtal-team/DGtal/pull/1002)
 
-=======
- Aubry, [#983](https://github.com/DGtal-team/DGtal/pull/983) 
- 
 - *Kernel Package*
   - HyperRectDomain can now be empty (lowerBound == upperBound + diagonal(1)). Warning about the use 
     of lexicographical order in comparison operators of PointVector. (Roland Denis, [#996](https://github.com/DGtal-team/DGtal/pull/996))
->>>>>>> e0e33565
 
 - *Shapes Package*
  - Adds a vertex Iterator in the Mesh class in addition to the
