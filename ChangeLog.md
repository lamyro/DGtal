--- conflicted
+++ resolved
@@ -2,14 +2,6 @@
 
 
 ## New features / critical changes
-<<<<<<< HEAD
-- *Docker File*
-  - A Dockerfile is added to create a Docker image to have a base to start development
-    using the DGtal library.(J. Miguel Salazar [#1580](https://github.com/DGtal-team/DGtal/pull/1580)) 
-
-## Bug fixes
-=======
->>>>>>> 5d323387
 
 - *General*
   - A Dockerfile is added to create a Docker image to have a base to start development
