--- conflicted
+++ resolved
@@ -12,20 +12,13 @@
 ## Bug Fixes
 
 - *Configuration/General*
-<<<<<<< HEAD
  - catch unit test framework upgraded to the develop version.
    (David Coeurjolly, [#1055](https://github.com/DGtal-team/DGtal/pull/1055))
- - fixing parenthese warnings in Catch. Waiting for an official fix.
-   (Roland Denis, [#1067](https://github.com/DGtal-team/DGtal/pull/1067))
-=======
- - catch unit test framework upgraded to the develop version. (David
- Coeurjolly, [#1055](https://github.com/DGtal-team/DGtal/pull/1055))
  - Fixing boost include path issue when building tools using DGtal and
    its cmake DGtalConfig.cmake. (David Coeurjolly,
    [#1059](https://github.com/DGtal-team/DGtal/pull/1059))
- 
-
->>>>>>> ec786a3d
+ - Fixing parenthese warnings in Catch. Waiting for an official fix.
+   (Roland Denis, [#1067](https://github.com/DGtal-team/DGtal/pull/1067))
 
 
 # DGtal 0.9
