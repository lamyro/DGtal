--- conflicted
+++ resolved
@@ -78,11 +78,7 @@
   - if [ $CONFIG == "Debug,Cairo,QGLviewer,HDF5" ]; then BTYPE="-DCMAKE_BUILD_TYPE=Debug -DWITH_HDF5=true -DWITH_CAIRO=true -DWITH_QGLVIEWER=true -DBUILD_TESTING=ON -DWARNING_AS_ERROR=OFF";   fi
   - if [ $DOC == "true" ]; then  .travis/install_doxygen.sh;  BTYPE="-DDOXYGEN_EXECUTABLE=$HOME/doxygen/doxygen-1.8.10/bin/doxygen -DCMAKE_BUILD_TYPE=Debug -DWITH_CAIRO=true  -DWITH_GMP=true"; DOC="true"; openssl aes-256-cbc -K $encrypted_47769ec71275_key -iv $encrypted_47769ec71275_iv -in .travis/dgtal_rsa.enc -out .travis/dgtal_rsa -d; chmod 600 .travis/dgtal_rsa; DOC="true"; fi
   - if [ $CONFIG == "DGtalTools" ]; then NEEDEXAMPLESANDTESTS="false"; BTYPE="-DCMAKE_BUILD_TYPE=Debug  -DWITH_MAGICK=true -DWITH_GMP=true -DWITH_HDF5=true -DWITH_CAIRO=true -DWITH_QGLVIEWER=true -DBUILD_TESTING=OFF -DBUILD_EXAMPLES=off";  fi
-<<<<<<< HEAD
-  - if [ $DOC == "true"]; then wget http://http://dgtal.org/doc/tags/DGtalTools-tagfile; fi
-=======
   - if [ $DOC == "true"]; then wget http://dgtal.org/doc/tags/DGtalTools-tagfile; fi 
->>>>>>> c70237bb
 
 ########
 # Deps.
